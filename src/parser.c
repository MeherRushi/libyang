--- conflicted
+++ resolved
@@ -187,13 +187,8 @@
         flen = strlen(file->d_name);
         if (!strcmp(&file->d_name[flen - 4], ".yin")) {
             format = LYS_IN_YIN;
-<<<<<<< HEAD
-        /*TODO } else if (!strcmp(&file->d_name[flen - 5], ".yang")) {
-            format = LYS_IN_YANG;*/
-=======
         } else if (!strcmp(&file->d_name[flen - 5], ".yang")) {
             format = LYS_IN_YANG;
->>>>>>> cae54885
         } else {
             continue;
         }
