--- conflicted
+++ resolved
@@ -1184,11 +1184,7 @@
 }
 
 enum yang_keyword
-<<<<<<< HEAD
-match_keyword(const char *data)
-=======
 match_keyword(const char *data, size_t len)
->>>>>>> 1c8b2704
 {
 /* TODO make this function usable in get_keyword function */
 #define MOVE_IN(DATA, COUNT) (data)+=COUNT;
@@ -1196,10 +1192,7 @@
 #define IF_KEYWORD_PREFIX(STR, LEN) if (!strncmp((data), STR, LEN)) {MOVE_IN(data, LEN);
 #define IF_KEYWORD_PREFIX_END }
 
-<<<<<<< HEAD
-=======
     const char *start = data;
->>>>>>> 1c8b2704
     enum yang_keyword kw = YANG_NONE;
     /* read the keyword itself */
     switch (*data) {
@@ -1383,15 +1376,10 @@
         break;
     }
 
-<<<<<<< HEAD
-    /* TODO important fix whole keyword must be matched */
-    return kw;
-=======
     if (data - start == (long int)len) {
         return kw;
     } else {
         return YANG_NONE;
     }
 
->>>>>>> 1c8b2704
 }