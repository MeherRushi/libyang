/**
 * @file xpath.c
 * @author Michal Vasko <mvasko@cesnet.cz>
 * @brief YANG XPath evaluation functions
 *
 * Copyright (c) 2015 CESNET, z.s.p.o.
 *
 * This source code is licensed under BSD 3-Clause License (the "License").
 * You may not use this file except in compliance with the License.
 * You may obtain a copy of the License at
 *
 *     https://opensource.org/licenses/BSD-3-Clause
 */

#define _GNU_SOURCE

/* needed by libmath functions isfinite(), isinf(), isnan(), signbit(), ... */
#define _ISOC99_SOURCE

#include <ctype.h>
#include <stdio.h>
#include <stdlib.h>
#include <string.h>
#include <assert.h>
#include <limits.h>
#include <errno.h>
#include <math.h>

#include "xpath.h"
#include "libyang.h"
#include "xml_internal.h"
#include "tree_schema.h"
#include "tree_data.h"
#include "context.h"
#include "tree_internal.h"
#include "common.h"
#include "resolve.h"
#include "printer.h"
#include "dict_private.h"

static struct lyd_node *moveto_get_root(struct lyd_node *cur_node, int when_must_eval, enum lyxp_node_type *root_type);
static int reparse_expr(struct lyxp_expr *exp, uint16_t *exp_idx);
static int eval_expr(struct lyxp_expr *exp, uint16_t *exp_idx, struct lyd_node *cur_node, struct lyxp_set *set,
                     int when_must_eval);

/**
 * @brief Frees a parsed XPath expression. \p exp should not be used afterwards.
 *
 * @param[in] exp Expression to free.
 */
static void
exp_free(struct lyxp_expr *exp)
{
    uint16_t i;

    free(exp->tokens);
    free(exp->expr_pos);
    free(exp->tok_len);
    for (i = 0; i < exp->used; ++i) {
        free(exp->repeat[i]);
    }
    free(exp->repeat);
    free(exp);
}

/**
 * @brief Print the type of an XPath \p set.
 *
 * @param[in] set Set to use.
 *
 * @return Set type string.
 */
static const char *
print_set_type(struct lyxp_set *set)
{
    switch (set->type) {
    case LYXP_SET_EMPTY:
        return "empty";
    case LYXP_SET_NODE_SET:
        return "node set";
    case LYXP_SET_BOOLEAN:
        return "boolean";
    case LYXP_SET_NUMBER:
        return "number";
    case LYXP_SET_STRING:
        return "string";
    }

    return NULL;
}

/**
 * @brief Print an XPath token \p tok type.
 *
 * @param[in] tok Token to use.
 *
 * @return Token type string.
 */
static const char *
print_token(enum lyxp_token tok)
{
    switch (tok) {
    case LYXP_TOKEN_PAR1:
        return "(";
    case LYXP_TOKEN_PAR2:
        return ")";
    case LYXP_TOKEN_BRACK1:
        return "[";
    case LYXP_TOKEN_BRACK2:
        return "]";
    case LYXP_TOKEN_DOT:
        return ".";
    case LYXP_TOKEN_DDOT:
        return "..";
    case LYXP_TOKEN_AT:
        return "@";
    case LYXP_TOKEN_COMMA:
        return ",";
    case LYXP_TOKEN_NAMETEST:
        return "NameTest";
    case LYXP_TOKEN_NODETYPE:
        return "NodeType";
    case LYXP_TOKEN_FUNCNAME:
        return "FunctionName";
    case LYXP_TOKEN_OPERATOR_LOG:
        return "Operator(Logic)";
    case LYXP_TOKEN_OPERATOR_COMP:
        return "Operator(Comparison)";
    case LYXP_TOKEN_OPERATOR_MATH:
        return "Operator(Math)";
    case LYXP_TOKEN_OPERATOR_UNI:
        return "Operator(Union)";
    case LYXP_TOKEN_OPERATOR_PATH:
        return "Operator(Path)";
    case LYXP_TOKEN_LITERAL:
        return "Literal";
    case LYXP_TOKEN_NUMBER:
        return "Number";
    default:
        LOGINT;
        return "";
    }
}

/**
 * @brief Print the whole expression \p exp to debug output.
 *
 * @param[in] exp Expression to use.
 */
static void
print_expr_struct_debug(struct lyxp_expr *exp)
{
    uint16_t i, j;
    char tmp[128];

    if (!exp) {
        return;
    }

    LOGDBG("XPATH: expression \"%s\":", exp->expr);
    for (i = 0; i < exp->used; ++i) {
        sprintf(tmp, "XPATH:\tToken %s, in expression \"%.*s\"", print_token(exp->tokens[i]), exp->tok_len[i],
               &exp->expr[exp->expr_pos[i]]);
        if (exp->repeat[i]) {
            sprintf(tmp + strlen(tmp), " (repeat %d", exp->repeat[i][0]);
            for (j = 1; exp->repeat[i][j]; ++j) {
                sprintf(tmp + strlen(tmp), ", %d", exp->repeat[i][j]);
            }
            strcat(tmp, ")");
        }
        LOGDBG(tmp);
    }
}

/**
 * @brief Realloc the string \p str.
 *
 * @param[in] needed How much free space is required.
 * @param[in,out] str Pointer to the string to use.
 * @param[in,out] used Used bytes in \p str.
 * @param[in,out] size Allocated bytes in \p str.
 */
static void
cast_string_realloc(uint16_t needed, char **str, uint16_t *used, uint16_t *size)
{
    if (*size - *used < needed) {
        do {
            *size += LYXP_STRING_CAST_SIZE_STEP;
        } while (*size - *used < needed);
        *str = ly_realloc(*str, *size * sizeof(char));
        if (!(*str)) {
            LOGMEM;
        }
    }
}

/**
 * @brief Cast nodes recursively to one string \p str.
 *
 * @param[in] node Node to cast.
 * @param[in] fake_cont Whether to put the data into a "fake" container.
 * @param[in] root_type Type of the XPath root.
 * @param[in] indent Current indent.
 * @param[in,out] str Resulting string.
 * @param[in,out] used Used bytes in \p str.
 * @param[in,out] size Allocated bytes in \p str.
 */
static void
cast_string_recursive(struct lyd_node *node, int fake_cont, enum lyxp_node_type root_type, uint16_t indent, char **str,
                      uint16_t *used, uint16_t *size)
{
    char *buf, *line, *ptr;
    const char *value_str;
    struct lyd_node *child;

    if ((root_type == LYXP_NODE_ROOT_CONFIG) && (node->schema->flags & LYS_CONFIG_R)) {
        return;
    }

    if ((root_type == LYXP_NODE_ROOT_OUTPUT) && (node->schema->parent->nodetype == LYS_INPUT)) {
        return;
    }

    if (fake_cont) {
        cast_string_realloc(1, str, used, size);
        strcpy(*str + (*used - 1), "\n");
        ++(*used);

        ++indent;
    }

    switch (node->schema->nodetype) {
    case LYS_CONTAINER:
    case LYS_LIST:
    case LYS_RPC:
    case LYS_NOTIF:
        cast_string_realloc(1, str, used, size);
        strcpy(*str + (*used - 1), "\n");
        ++(*used);

        LY_TREE_FOR(node->child, child) {
            cast_string_recursive(child, 0, root_type, indent + 1, str, used, size);
        }

        break;

    case LYS_LEAF:
    case LYS_LEAFLIST:
        value_str = ((struct lyd_node_leaf_list *)node)->value_str;
        if (!value_str) {
            value_str = "";
        }

        /* print indent */
        cast_string_realloc(indent * 2 + strlen(value_str) + 1, str, used, size);
        memset(*str + (*used - 1), ' ', indent * 2);
        *used += indent * 2;

        /* print value */
        if (*used == 1) {
            sprintf(*str + (*used - 1), "%s", value_str);
            *used += strlen(value_str);
        } else {
            sprintf(*str + (*used - 1), "%s\n", value_str);
            *used += strlen(value_str) + 1;
        }

        break;

    case LYS_ANYXML:
        lyxml_print_mem(&buf, ((struct lyd_node_anyxml *)node)->value->child, 0);
        line = strtok_r(buf, "\n", &ptr);
        do {
            cast_string_realloc(indent * 2 + strlen(line) + 1, str, used, size);
            memset(*str + (*used - 1), ' ', indent * 2);
            *used += indent * 2;

            strcpy(*str + (*used - 1), line);
            *used += strlen(line);

            strcpy(*str + (*used - 1), "\n");
            *used += 1;
        } while ((line = strtok_r(NULL, "\n", &ptr)));

        free(buf);
        break;

    default:
        LOGINT;
        break;
    }

    if (fake_cont) {
        cast_string_realloc(1, str, used, size);
        strcpy(*str + (*used - 1), "\n");
        ++(*used);

        --indent;
    }
}

/**
 * @brief Cast an element into a string.
 *
 * @param[in] node Node to cast.
 * @param[in] fake_cont Whether to put the data into a "fake" container.
 * @param[in] root_type Type of the XPath root.
 * @param[in] ctx libyang context to use.
 *
 * @return Element cast to string in the dictionary.
 */
static const char *
cast_string_elem(struct lyd_node *node, int fake_cont, enum lyxp_node_type root_type, struct ly_ctx *ctx)
{
    char *str;
    uint16_t used, size;

    str = malloc(LYXP_STRING_CAST_SIZE_START * sizeof(char));
    if (!str) {
        LOGMEM;
        return NULL;
    }
    str[0] = '\0';
    used = 1;
    size = LYXP_STRING_CAST_SIZE_START;

    cast_string_recursive(node, fake_cont, root_type, 0, &str, &used, &size);

    if (size > used) {
        str = ly_realloc(str, used * sizeof(char));
        if (!str) {
            LOGMEM;
            return NULL;
        }
    }
    return lydict_insert_zc(ctx, str);
}

/**
 * @brief Cast a LYXP_SET_NODE_SET set into a string.
 *        Context position aware.
 *
 * @param[in] set Set to cast.
 * @param[in] cur_node Original context node.
 * @param[in] when_must_eval Whether to apply data node access restrictions defined for 'when' and 'must' evaluation.
 *
 * @return Cast string in the dictionary.
 */
static const char *
cast_node_set_to_string(struct lyxp_set *set, struct lyd_node *cur_node, int when_must_eval)
{
    uint16_t pos;
    struct ly_ctx *ctx;
    enum lyxp_node_type root_type;

    ctx = cur_node->schema->module->ctx;
    moveto_get_root(cur_node, when_must_eval, &root_type);

    if (set->pos) {
        pos = set->pos - 1;
    } else {
        pos = 0;
    }
    switch (set->node_type[pos]) {
    case LYXP_NODE_ROOT_ALL:
    case LYXP_NODE_ROOT_CONFIG:
    case LYXP_NODE_ROOT_STATE:
    case LYXP_NODE_ROOT_NOTIF:
    case LYXP_NODE_ROOT_RPC:
        return cast_string_elem(set->value.nodes[pos], 1, root_type, ctx);
    case LYXP_NODE_ROOT_OUTPUT:
        return cast_string_elem(set->value.nodes[pos]->child, 1, root_type, ctx);
    case LYXP_NODE_ELEM:
    case LYXP_NODE_TEXT:
        return cast_string_elem(set->value.nodes[pos], 0, root_type, ctx);
    case LYXP_NODE_ATTR:
        return lydict_insert(ctx, set->value.attrs[pos]->value, 0);
    }

    LOGINT;
    return NULL;
}

/**
 * @brief Cast a string into an XPath number.
 *
 * @param[in] str String to use.
 *
 * @return Cast number.
 */
static long double
cast_string_to_number(const char *str)
{
    long double num;
    char *ptr;

    errno = 0;
    num = strtold(str, &ptr);
    if (errno || *ptr) {
        num = NAN;
    }
    return num;
}

/*
 * lyxp_set manipulation functions
 */

/**
 * @brief Create a deep copy of a \p set.
 *
 * @param[in] set Set to copy.
 * @param[in] ctx libyang context to use.
 *
 * @return Copy of \p set.
 */
static struct lyxp_set *
set_copy(struct lyxp_set *set, struct ly_ctx *ctx)
{
    struct lyxp_set *ret;

    if (!set) {
        return NULL;
    }

    ret = malloc(sizeof *ret);
    if (!ret) {
        LOGMEM;
        return NULL;
    }
    if (set->type == LYXP_SET_NODE_SET) {
        ret->type = set->type;
        ret->value.nodes = malloc(set->used * sizeof *ret->value.nodes);
        if (!ret->value.nodes) {
            LOGMEM;
            free(ret);
            return NULL;
        }
        memcpy(ret->value.nodes, set->value.nodes, set->used * sizeof *ret->value.nodes);
        ret->node_type = malloc(set->used * sizeof *ret->node_type);
        if (!ret->node_type) {
            LOGMEM;
            free(ret->value.nodes);
            free(ret);
            return NULL;
        }
        memcpy(ret->node_type, set->node_type, set->used * sizeof *ret->node_type);
        ret->used = ret->size = set->used;
    } else {
       memcpy(ret, set, sizeof *ret);
       if (set->type == LYXP_SET_STRING) {
           ret->value.str = lydict_insert(ctx, set->value.str, 0);
       }
    }

    return ret;
}

/**
 * @brief Fill XPath set with a string. Any current data are disposed of.
 *
 * @param[in] set Set to fill.
 * @param[in] string String to fill into \p set.
 * @param[in] str_len Length of \p string. 0 is a valid value!
 * @param[in] ctx libyang context to use.
 */
static void
set_fill_string(struct lyxp_set *set, const char *string, uint16_t str_len, struct ly_ctx *ctx)
{
    if (set->type == LYXP_SET_NODE_SET) {
        free(set->value.nodes);
        free(set->node_type);
    } else if (set->type == LYXP_SET_STRING) {
        lydict_remove(ctx, set->value.str);
    }

    set->type = LYXP_SET_STRING;
    if ((str_len == 0) && (string[0] != '\0')) {
        string = "";
    }
    set->value.str = lydict_insert(ctx, string, str_len);
}

/**
 * @brief Fill XPath set with a number. Any current data are disposed of.
 *
 * @param[in] set Set to fill.
 * @param[in] number Number to fill into \p set.
 * @param[in] ctx libyang context to use.
 */
static void
set_fill_number(struct lyxp_set *set, long double number, struct ly_ctx *ctx)
{
    if (set->type == LYXP_SET_NODE_SET) {
        free(set->value.nodes);
        free(set->node_type);
    } else if (set->type == LYXP_SET_STRING) {
        lydict_remove(ctx, set->value.str);
    }

    set->type = LYXP_SET_NUMBER;
    set->value.num = number;
}

/**
 * @brief Fill XPath set with a boolean. Any current data are disposed of.
 *
 * @param[in] set Set to fill.
 * @param[in] boolean Boolean to fill into \p set.
 * @param[in] ctx libyang context to use.
 */
static void
set_fill_boolean(struct lyxp_set *set, int boolean, struct ly_ctx *ctx)
{
    if (set->type == LYXP_SET_NODE_SET) {
        free(set->value.nodes);
        free(set->node_type);
    } else if (set->type == LYXP_SET_STRING) {
        lydict_remove(ctx, set->value.str);
    }

    set->type = LYXP_SET_BOOLEAN;
    set->value.bool = boolean;
}

/**
 * @brief Fill XPath set with the value from another set (deep assign).
 *        Any current data are disposed of.
 *
 * @param[in] set Set to fill.
 * @param[in] src Source set to copy into \p set.
 * @param[in] ctx libyang context to use.
 */
static void
set_fill_set(struct lyxp_set *set, struct lyxp_set *src, struct ly_ctx *ctx)
{
    if (!set || !src) {
        return;
    }

    if (src->type == LYXP_SET_BOOLEAN) {
        set_fill_boolean(set, src->value.bool, ctx);
    } else if (src->type ==  LYXP_SET_NUMBER) {
        set_fill_number(set, src->value.num, ctx);
    } else if (src->type == LYXP_SET_STRING) {
        set_fill_string(set, src->value.str, strlen(src->value.str), ctx);
    } else {
        if (set->type == LYXP_SET_NODE_SET) {
            free(set->value.nodes);
            free(set->node_type);
        } else if (set->type == LYXP_SET_STRING) {
            lydict_remove(ctx, set->value.str);
        }

        if (src->type == LYXP_SET_EMPTY) {
            set->type = LYXP_SET_EMPTY;
        } else {
            assert(src->type == LYXP_SET_NODE_SET);

            set->type = LYXP_SET_NODE_SET;
            set->used = src->used;
            set->size = src->size;
            set->pos = src->pos;

            set->value.nodes = malloc(set->used * sizeof *set->value.nodes);
            if (!set->value.nodes) {
                LOGMEM;
                memset(set, 0, sizeof *set);
                return;
            }
            set->node_type = malloc(set->used * sizeof *set->node_type);
            if (!set->node_type) {
                LOGMEM;
                free(set->value.nodes);
                memset(set, 0, sizeof *set);
                return;
            }

            memcpy(set->value.nodes, src->value.nodes, src->used * sizeof *src->value.nodes);
            memcpy(set->node_type, src->node_type, src->used * sizeof *src->node_type);
        }
    }


}

/**
 * @brief Remove a node from a set. Removing last node changes
 *        \p set into LYXP_SET_EMPTY. Context position aware.
 *
 * @param[in] set Set to use.
 * @param[in] idx Index from \p set of the node to be removed.
 */
static void
set_remove_node(struct lyxp_set *set, uint16_t idx)
{
    assert(set && (set->type == LYXP_SET_NODE_SET));
    assert(idx < set->used);

    --set->used;
    if (set->used && (set->pos != idx + 1)) {
        memmove(&set->value.nodes[idx], &set->value.nodes[idx + 1],
                (set->used - idx) * sizeof *set->value.nodes);
        memmove(&set->node_type[idx], &set->node_type[idx + 1],
                (set->used - idx) * sizeof *set->node_type);
        if (idx + 1 < set->pos) {
            --set->pos;
        }
    } else {
        free(set->value.nodes);
        free(set->node_type);
        /* this changes it to LYXP_SET_EMPTY */
        memset(set, 0, sizeof *set);
    }
}

/**
 * @brief Check for duplicates in a node set.
 *
 * @param[in] set Set to check.
 * @param[in] node Node to look for in \p set.
 * @param[in] node_type Type of \p node.
 * @param[in] skip_idx Index from \p set to skip.
 *
 * @return Position of the duplicate or -1 if there is none.
 */
static int
set_dup_node_check(struct lyxp_set *set, void *node, enum lyxp_node_type node_type, int skip_idx)
{
    uint16_t i;

    for (i = 0; i < set->used; ++i) {
        if ((skip_idx > -1) && (i == (unsigned)skip_idx)) {
            continue;
        }

        if ((set->value.nodes[i] == node) && (set->node_type[i] == node_type)) {
            return i;
        }
    }

    return -1;
}

/**
 * @brief Remove duplicate entries in a sorted node set.
 *
 * @param[in] set Sorted set to check.
 *
 * @return EXIT_SUCCESS if no duplicates were found,
 *         EXIT_FAILURE otherwise.
 */
static int
set_sorted_dup_node_clean(struct lyxp_set *set)
{
    uint16_t i = 0;
    int ret = EXIT_SUCCESS;

    while (i < set->used - 1) {
        if ((set->value.nodes[i] == set->value.nodes[i + 1])
                && (set->node_type[i] == set->node_type[i + 1])) {
            set_remove_node(set, i + 1);
        ret = EXIT_FAILURE;
        } else {
            ++i;
        }
    }

    return ret;
}

/**
 * @brief Insert a node into a set. Context position aware.
 *
 * @param[in] set Set to use.
 * @param[in] node Node to insert to \p set.
 * @param[in] node_type Node type of \p node.
 * @param[in] idx Index in \p set to insert into.
 */
static void
set_insert_node(struct lyxp_set *set, void *node, enum lyxp_node_type node_type, uint16_t idx)
{
    assert(set && ((set->type == LYXP_SET_NODE_SET) || (set->type == LYXP_SET_EMPTY)));

    if (set->type == LYXP_SET_EMPTY) {
        /* first item */
        if (idx) {
            /* no real harm done, but it is a bug */
            LOGINT;
        }
        set->value.nodes = calloc(LYXP_SET_SIZE_START, sizeof *set->value.nodes);
        if (!set->value.nodes) {
            LOGMEM;
            return;
        }
        set->value.nodes[0] = node;
        set->node_type = malloc(LYXP_SET_SIZE_START * sizeof *set->node_type);
        if (!set->node_type) {
            LOGMEM;
            free(set->value.nodes);
            return;
        }
        set->node_type[0] = node_type;
        set->type = LYXP_SET_NODE_SET;
        set->used = 1;
        set->size = LYXP_SET_SIZE_START;
        set->pos = 0;
    } else {
        /* not an empty set */
        if (set->used == set->size) {

            /* set is full */
            set->value.nodes = ly_realloc(set->value.nodes, (set->size + LYXP_SET_SIZE_STEP) * sizeof *set->value.nodes);
            if (!set->value.nodes) {
                LOGMEM;
                memset(set, 0, sizeof *set);
                return;
            }
            set->node_type = ly_realloc(set->node_type, (set->size + LYXP_SET_SIZE_STEP) * sizeof *set->node_type);
            if (!set->node_type) {
                LOGMEM;
                free(set->value.nodes);
                memset(set, 0, sizeof *set);
                return;
            }
            set->size += LYXP_SET_SIZE_STEP;
        }

        if (idx > set->used) {
            LOGINT;
            idx = set->used;
        }

        /* make space for the new node */
        if (idx < set->used) {
            memmove(&set->value.nodes[idx + 1], &set->value.nodes[idx], (set->used - idx) * sizeof *set->value.nodes);
            memmove(&set->node_type[idx + 1], &set->node_type[idx], (set->used - idx) * sizeof *set->node_type);
            if (set->pos >= idx + 1) {
                ++set->pos;
            }
        }

        /* finally assign the value */
        set->value.nodes[idx] = node;
        set->node_type[idx] = node_type;
        ++set->used;
    }
}

/**
 * @brief Print XPath set content to debug output.
 *
 * @param[in] set Set to print.
 */
static void
print_set_debug(struct lyxp_set *set)
{
    uint16_t i;
    char *str_num;

    switch (set->type) {
    case LYXP_SET_NODE_SET:
        LOGDBG("XPATH: set NODE SET:");
        for (i = 0; i < set->used; ++i) {
            switch (set->node_type[i]) {
            case LYXP_NODE_ROOT_ALL:
                LOGDBG("XPATH:\t%d: ROOT ALL", i + 1);
                break;
            case LYXP_NODE_ROOT_CONFIG:
                LOGDBG("XPATH:\t%d: ROOT CONFIG", i + 1);
                break;
            case LYXP_NODE_ROOT_STATE:
                LOGDBG("XPATH:\t%d: ROOT STATE", i + 1);
                break;
            case LYXP_NODE_ROOT_NOTIF:
                LOGDBG("XPATH:\t%d: ROOT NOTIF %s", i + 1, set->value.nodes[i]->schema->name);
                break;
            case LYXP_NODE_ROOT_RPC:
                LOGDBG("XPATH:\t%d: ROOT RPC %s", i + 1, set->value.nodes[i]->schema->name);
                break;
            case LYXP_NODE_ROOT_OUTPUT:
                LOGDBG("XPATH:\t%d: ROOT OUTPUT %s", i + 1, set->value.nodes[i]->schema->name);
                break;
            case LYXP_NODE_ELEM:
                if ((set->value.nodes[i]->schema->nodetype == LYS_LIST)
                        && (set->value.nodes[i]->child->schema->nodetype == LYS_LEAF)) {
                    LOGDBG("XPATH:\t%d: ELEM %s (1st child val: %s)", i + 1, set->value.nodes[i]->schema->name,
                           ((struct lyd_node_leaf_list *)set->value.nodes[i]->child)->value_str);
                } else if (set->value.nodes[i]->schema->nodetype == LYS_LEAFLIST) {
                    LOGDBG("XPATH:\t%d: ELEM %s (val: %s)", i + 1, set->value.nodes[i]->schema->name,
                           ((struct lyd_node_leaf_list *)set->value.nodes[i])->value_str);
                } else {
                    LOGDBG("XPATH:\t%d: ELEM %s", i + 1, set->value.nodes[i]->schema->name);
                }
                break;
            case LYXP_NODE_TEXT:
                if (set->value.nodes[i]->schema->nodetype == LYS_ANYXML) {
                    LOGDBG("XPATH:\t%d: TEXT <anyxml>", i + 1);
                } else {
                    LOGDBG("XPATH:\t%d: TEXT %s", i + 1, ((struct lyd_node_leaf_list *)set->value.nodes[i])->value_str);
                }
                break;
            case LYXP_NODE_ATTR:
                LOGDBG("XPATH:\t%d: ATTR %s = %s", i + 1, set->value.attrs[i]->name, set->value.attrs[i]->value);
                break;
            }
        }
        break;

    case LYXP_SET_EMPTY:
        LOGDBG("XPATH: set EMPTY");
        break;

    case LYXP_SET_BOOLEAN:
        LOGDBG("XPATH: set BOOLEAN");
        LOGDBG("XPATH:\t%s", (set->value.bool ? "true" : "false"));
        break;

    case LYXP_SET_STRING:
        LOGDBG("XPATH: set STRING");
        LOGDBG("XPATH:\t%s", set->value.str);
        break;

    case LYXP_SET_NUMBER:
        LOGDBG("XPATH: set NUMBER");

        if (isnan(set->value.num)) {
            str_num = strdup("NaN");
        } else if ((set->value.num == 0) || (set->value.num == -0)) {
            str_num = strdup("0");
        } else if (isinf(set->value.num) && !signbit(set->value.num)) {
            str_num = strdup("Infinity");
        } else if (isinf(set->value.num) && signbit(set->value.num)) {
            str_num = strdup("-Infinity");
        } else if ((long long)set->value.num == set->value.num) {
            if (asprintf(&str_num, "%lld", (long long)set->value.num) == -1) {
                str_num = NULL;
            }
        } else {
            if (asprintf(&str_num, "%03.1Lf", set->value.num) == -1) {
                str_num = NULL;
            }
        }

        if (!str_num) {
            LOGMEM;
            return;
        }

        LOGDBG("XPATH:\t%s", str_num);
        free(str_num);
    }
}

/**
 * @brief Get unique \p node position in the data.
 *
 * @param[in] node Node to find.
 * @param[in] node_type Node type of \p node.
 * @param[in] root Root node.
 * @param[in] root_type Type of the XPath \p root node.
 *
 * @return Node position.
 */
static uint16_t
get_node_pos(struct lyd_node *node, enum lyxp_node_type node_type, struct lyd_node *root, enum lyxp_node_type root_type)
{
    struct lyd_node *next, *elem;
    uint16_t pos = 1;

    if ((node_type == LYXP_NODE_ROOT_ALL) || (node_type == LYXP_NODE_ROOT_CONFIG) || (node_type == LYXP_NODE_ROOT_STATE)
            || (node_type == LYXP_NODE_ROOT_NOTIF) || (node_type == LYXP_NODE_ROOT_RPC) || (node_type == LYXP_NODE_ROOT_OUTPUT)) {
        return 0;
    }

    if (root_type == LYXP_NODE_ROOT_OUTPUT) {
        root = root->child;
    }

    /* TREE DFS */
    for (elem = next = root; elem; elem = next) {
        if ((root_type == LYXP_NODE_ROOT_CONFIG) && (elem->schema->flags & LYS_CONFIG_R)) {
            goto skip_children;
        }
        if ((root_type == LYXP_NODE_ROOT_OUTPUT) && (elem->schema->parent->nodetype == LYS_INPUT)) {
            goto skip_children;
        }

        if (elem == node) {
            break;
        }
        ++pos;

        /* TREE DFS END */
        /* select element for the next run - children first */
        next = elem->child;
        /* child exception for lyd_node_leaf and lyd_node_leaflist, but not the root */
        if (elem->schema && (elem->schema->nodetype & (LYS_LEAF | LYS_LEAFLIST | LYS_ANYXML))) {
            next = NULL;
        }
        if (!next) {
skip_children:
            /* no children, so try siblings */
            next = elem->next;
        }
        while (!next) {
            /* no siblings, go back through parents */
            if (elem->parent == root->parent) {
                /* we are done, no next element to process */
                break;
            }
            /* parent is already processed, go to its sibling */
            elem = elem->parent;
            next = elem->next;
        }
    }

    if (!elem) {
        LOGINT;
    }

    return pos;
}

/**
 * @brief Get unique \p attr position in the parent attributes.
 *
 * @param[in] attr Attr to use.
 * @param[in] parent Parent of \p attr.
 *
 * @return Attribute position.
 */
static uint16_t
get_attr_pos(struct lyd_attr *attr, struct lyd_node *parent)
{
    uint16_t pos = 0;
    struct lyd_attr *attr2;

    for (attr2 = parent->attr; attr2 && (attr2 != attr); attr2 = attr2->next) {
        ++pos;
    }

    assert(attr2);
    return pos;
}

/**
 * @brief Compare 2 nodes in respect to XPath document order.
 *
 * @param[in] first_node_pos 1st node position.
 * @param[in] first_attr_pos 1st attribute node position.
 * @param[in] second_node_pos 2nd node position.
 * @param[in] second_attr_pos 2nd attribute node position.
 * @param[in] first_idx Index of the 1st node in \p set.
 * @param[in] second_idx Index of the 2nd node in \p set.
 * @param[in] set Set with the nodes.
 *
 * @return If 1st > 2nd returns 1, 1st == 2nd returns 0, and 1st < 2nd returns -1.
 */
static int
set_sort_compare(uint16_t first_node_pos, uint16_t first_attr_pos, uint16_t second_node_pos, uint16_t second_attr_pos,
                 uint16_t first_idx, uint16_t second_idx, struct lyxp_set *set)
{
    if (first_node_pos < second_node_pos) {
        return -1;
    }

    if (first_node_pos > second_node_pos) {
        return 1;
    }

    /* node positions are equal, the fun case */

    /* 1st ELEM - == - 2nd TEXT, 1st TEXT - == - 2nd ELEM */
    /* special case since text nodes are actually saved as their parents */
    if ((set->value.nodes[first_idx] == set->value.nodes[second_idx])
            && (set->node_type[first_idx] != set->node_type[second_idx])) {
        if (set->node_type[first_idx] == LYXP_NODE_ELEM) {
            assert(set->node_type[second_idx] == LYXP_NODE_TEXT);
            return -1;
        } else {
            assert((set->node_type[first_idx] == LYXP_NODE_TEXT) && (set->node_type[second_idx] == LYXP_NODE_ELEM));
            return 1;
        }
    }

    /* 1st ROOT - 2nd ROOT, 1st ELEM - 2nd ELEM, 1st TEXT - 2nd TEXT, 1st ATTR - =pos= - 2nd ATTR */
    /* check for duplicates */
    if (set->value.nodes[first_idx] == set->value.nodes[second_idx]) {
        assert((set->node_type[first_idx] == set->node_type[second_idx])
                && ((set->node_type[first_idx] != LYXP_NODE_ATTR) || (first_attr_pos == second_attr_pos)));
        return 0;
    }

    /* 1st ELEM - 2nd TEXT, 1st ELEM - any pos - 2nd ATTR */
    /* elem is always first, 2nd node is after it */
    if (set->node_type[first_idx] == LYXP_NODE_ELEM) {
        assert(set->node_type[second_idx] != LYXP_NODE_ELEM);
        return -1;
    }

    /* 1st TEXT - 2nd ELEM, 1st TEXT - any pos - 2nd ATTR, 1st ATTR - any pos - 2nd ELEM, 1st ATTR - >pos> - 2nd ATTR */
    /* 2nd is before 1st */
    if (((set->node_type[first_idx] == LYXP_NODE_TEXT)
            && ((set->node_type[second_idx] == LYXP_NODE_ELEM) || (set->node_type[second_idx] == LYXP_NODE_ATTR)))
            || ((set->node_type[first_idx] == LYXP_NODE_ATTR) && (set->node_type[second_idx] == LYXP_NODE_ELEM))
            || (((set->node_type[first_idx] == LYXP_NODE_ATTR) && (set->node_type[second_idx] == LYXP_NODE_ATTR))
            && (first_attr_pos > second_attr_pos))) {
        return 1;
    }

    /* 1st ATTR - any pos - 2nd TEXT, 1st ATTR <pos< - 2nd ATTR */
    /* 2nd is after 1st */
    return -1;
}

/**
 * @brief Bubble sort \p set into XPath document order.
 *        Context position aware.
 *
 * @param[in] set Set to sort.
 * @param[in] cur_node Original context node.
 * @param[in] when_must_eval Whether to apply data node access restrictions defined for 'when' and 'must' evaluation.
 *
 * @return How many times the whole set was traversed.
 */
static int
set_sort(struct lyxp_set *set, struct lyd_node *cur_node, int when_must_eval)
{
    uint16_t i, j, node_pos1 = 0, node_pos2 = 0, attr_pos1 = 0, attr_pos2 = 0;
    int ret = 0, cmp, inverted, change;
    struct lyd_node *tmp_node, *root = NULL;
    enum lyxp_node_type tmp_type, root_type;

    if ((set->type != LYXP_SET_NODE_SET) || (set->used == 1)) {
        return ret;
    }

    /* get root */
    root = moveto_get_root(cur_node, when_must_eval, &root_type);

    LOGDBG("XPATH: SORT BEGIN");
    print_set_debug(set);

    for (i = 0; i < set->used; ++i) {
        inverted = 0;
        change = 0;

        /* first node position */
        if (set->node_type[0] == LYXP_NODE_ATTR) {
            tmp_node = lyd_attr_parent(root, set->value.attrs[0]);
            if (!tmp_node) {
                LOGINT;
                return -1;
            }
            node_pos1 = get_node_pos(tmp_node, set->node_type[0], root, root_type);
            attr_pos1 = get_attr_pos(set->value.attrs[0], tmp_node);
        } else {
            node_pos1 = get_node_pos(set->value.nodes[0], set->node_type[0], root, root_type);
        }

        for (j = 1; j < set->used - i; ++j) {
            /* another node position */
            if (set->node_type[j] == LYXP_NODE_ATTR) {
                tmp_node = lyd_attr_parent(root, set->value.attrs[j]);
                if (!tmp_node) {
                    LOGINT;
                    return -1;
                }

                if (inverted) {
                    node_pos1 = get_node_pos(tmp_node, set->node_type[j], root, root_type);
                    attr_pos1 = get_attr_pos(set->value.attrs[j], tmp_node);
                } else {
                    node_pos2 = get_node_pos(tmp_node, set->node_type[j], root, root_type);
                    attr_pos2 = get_attr_pos(set->value.attrs[j], tmp_node);
                }
            } else {
                if (inverted) {
                    node_pos1 = get_node_pos(set->value.nodes[j], set->node_type[j], root, root_type);
                } else {
                    node_pos2 = get_node_pos(set->value.nodes[j], set->node_type[j], root, root_type);
                }
            }

            /* compare node positions */
            if (inverted) {
                cmp = set_sort_compare(node_pos1, attr_pos1, node_pos2, attr_pos2, j, j - 1, set);
            } else {
                cmp = set_sort_compare(node_pos1, attr_pos1, node_pos2, attr_pos2, j - 1, j, set);
            }

            /* swap if needed */
            if ((inverted && (cmp < 0)) || (!inverted && (cmp > 0))) {
                change = 1;

                tmp_node = set->value.nodes[j - 1];
                tmp_type = set->node_type[j - 1];

                set->value.nodes[j - 1] = set->value.nodes[j];
                set->node_type[j - 1] = set->node_type[j];

                set->value.nodes[j] = tmp_node;
                set->node_type[j] = tmp_type;

                /* pos == index + 1 */
                if (set->pos == j + 1) {
                    set->pos = j;
                } else if (set->pos == j) {
                    set->pos = j + 1;
                }
            } else {
                /* whether node_pos1 should be smaller than node_pos2 or the other way around */
                inverted = !inverted;
            }
        }

        ++ret;

        if (!change) {
            break;
        }
    }

    LOGDBG("XPATH: SORT END %d", ret);
    print_set_debug(set);

    return ret;
}

/*
 * (re)parse functions
 *
 * Parse functions parse the expression into
 * tokens (syntactic analysis).
 *
 * Reparse functions perform semantic analysis
 * (do not save the result, just a check) of
 * the expression and fill repeat indices.
 */

/**
 * @brief Add \p token into the expression \p exp.
 *
 * @param[in] exp Expression to use.
 * @param[in] token Token to add.
 * @param[in] expr_pos Token position in the XPath expression.
 * @param[in] tok_len Token length in the XPath expression.
 */
static void
exp_add_token(struct lyxp_expr *exp, enum lyxp_token token, uint16_t expr_pos, uint16_t tok_len)
{
    if (exp->used == exp->size) {
        exp->size += LYXP_EXPR_SIZE_STEP;
        exp->tokens = ly_realloc(exp->tokens, exp->size * sizeof *exp->tokens);
        if (!exp->tokens) {
            LOGMEM;
            return;
        }
        exp->expr_pos = ly_realloc(exp->expr_pos, exp->size * sizeof *exp->expr_pos);
        if (!exp->expr_pos) {
            LOGMEM;
            return;
        }
        exp->tok_len = ly_realloc(exp->tok_len, exp->size * sizeof *exp->tok_len);
        if (!exp->tok_len) {
            LOGMEM;
            return;
        }
    }

    exp->tokens[exp->used] = token;
    exp->expr_pos[exp->used] = expr_pos;
    exp->tok_len[exp->used] = tok_len;
    ++exp->used;
}

/**
 * @brief Look at the next token and check its kind.
 *
 * @param[in] exp Expression to use.
 * @param[in] exp_idx Position in the expression \p exp.
 * @param[in] want_tok Expected token.
 *
 * @return EXIT_SUCCESS if the current token matches the expected one,
 *         -1 otherwise.
 */
static int
exp_check_token(struct lyxp_expr *exp, uint16_t exp_idx, enum lyxp_token want_tok)
{
    if (exp->used == exp_idx) {
        LOGVAL(LYE_XPATH_EOF, LY_VLOG_NONE, NULL);
        return -1;
    }

    if (want_tok && (exp->tokens[exp_idx] != want_tok)) {
        LOGVAL(LYE_XPATH_INTOK, LY_VLOG_NONE, NULL,
               print_token(exp->tokens[exp_idx]), &exp->expr[exp->expr_pos[exp_idx]]);
        return -1;
    }

    return EXIT_SUCCESS;
}

/**
 * @brief Stack operation peek on the repeat array.
 *
 * @param[in] exp Expression to use.
 * @param[in] exp_idx Position in the expression \p exp.
 *
 * @return Last repeat or 0.
 */
static uint16_t
exp_repeat_peek(struct lyxp_expr *exp, uint16_t exp_idx)
{
    uint16_t i;

    if (!exp->repeat[exp_idx]) {
        return 0;
    }

    for (i = 0; exp->repeat[exp_idx][i + 1]; ++i);

    return exp->repeat[exp_idx][i];
}

/**
 * @brief Stack operation pop on the repeat array.
 *
 * @param[in] exp Expression to use.
 * @param[in] exp_idx Position in the expression \p exp.
 */
static void
exp_repeat_pop(struct lyxp_expr *exp, uint16_t exp_idx)
{
    uint16_t i;

    if (!exp->repeat[exp_idx]) {
        LOGINT;
        return;
    }

    for (i = 0; exp->repeat[exp_idx][i + 1]; ++i);

    exp->repeat[exp_idx][i] = 0;
}

/**
 * @brief Stack operation push on the repeat array.
 *
 * @param[in] exp Expression to use.
 * @param[in] exp_idx Position in the expresion \p exp.
 * @param[in] repeat_op_idx Index from \p exp of the operator token. This value is pushed.
 */
static void
exp_repeat_push(struct lyxp_expr *exp, uint16_t exp_idx, uint16_t repeat_op_idx)
{
    uint16_t i;

    if (exp->repeat[exp_idx]) {
        for (i = 0; exp->repeat[exp_idx][i]; ++i);
        exp->repeat[exp_idx] = realloc(exp->repeat[exp_idx], (i + 2) * sizeof *exp->repeat[exp_idx]);
        if (!exp->repeat[exp_idx]) {
            LOGMEM;
            return;
        }
        exp->repeat[exp_idx][i] = repeat_op_idx;
        exp->repeat[exp_idx][i + 1] = 0;
    } else {
        exp->repeat[exp_idx] = calloc(2, sizeof *exp->repeat[exp_idx]);
        if (!exp->repeat[exp_idx]) {
            LOGMEM;
            return;
        }
        exp->repeat[exp_idx][0] = repeat_op_idx;
    }
}

/**
 * @brief Reparse Predicate. Logs directly on error.
 *
 * [6] Predicate ::= '[' Expr ']'
 *
 * @param[in] exp Parsed XPath expression.
 * @param[in] exp_idx Position in the expression \p exp.
 *
 * @return EXIT_SUCCESS on success, -1 on error.
 */
static int
reparse_predicate(struct lyxp_expr *exp, uint16_t *exp_idx)
{
    if (exp_check_token(exp, *exp_idx, LYXP_TOKEN_BRACK1)) {
        return -1;
    }
    ++(*exp_idx);

    if (reparse_expr(exp, exp_idx)) {
        return -1;
    }

    if (exp_check_token(exp, *exp_idx, LYXP_TOKEN_BRACK2)) {
        return -1;
    }
    ++(*exp_idx);

    return EXIT_SUCCESS;
}

/**
 * @brief Reparse RelativeLocationPath. Logs directly on error.
 *
 * [3] RelativeLocationPath ::= Step | RelativeLocationPath '/' Step | RelativeLocationPath '//' Step
 * [4] Step ::= '@'? NodeTest Predicate* | '.' | '..'
 * [5] NodeTest ::= NameTest | NodeType '(' ')'
 *
 * @param[in] exp Parsed XPath expression.
 * @param[in] exp_idx Position in the expression \p exp.
 *
 * @return EXIT_SUCCESS on success, EXIT_FAILURE on forward reference, -1 on error.
 */
static int
reparse_relative_location_path(struct lyxp_expr *exp, uint16_t *exp_idx)
{
    if (exp_check_token(exp, *exp_idx, LYXP_TOKEN_NONE)) {
        return -1;
    }

    goto step;
    do {
        /* '/' or '//' */
        ++(*exp_idx);

        if (exp_check_token(exp, *exp_idx, LYXP_TOKEN_NONE)) {
            return -1;
        }
step:
        /* Step */
        switch (exp->tokens[*exp_idx]) {
        case LYXP_TOKEN_DOT:
            ++(*exp_idx);
            break;

        case LYXP_TOKEN_DDOT:
            ++(*exp_idx);
            break;

        case LYXP_TOKEN_AT:
            ++(*exp_idx);

            if (exp_check_token(exp, *exp_idx, LYXP_TOKEN_NONE)) {
                return -1;
            }
            if ((exp->tokens[*exp_idx] != LYXP_TOKEN_NAMETEST) && (exp->tokens[*exp_idx] != LYXP_TOKEN_NODETYPE)) {
                LOGVAL(LYE_XPATH_INTOK, LY_VLOG_NONE, NULL,
                       print_token(exp->tokens[*exp_idx]), &exp->expr[exp->expr_pos[*exp_idx]]);
                return -1;
            }
            /* fall through */
        case LYXP_TOKEN_NAMETEST:
            ++(*exp_idx);
            goto reparse_predicate;
            break;

        case LYXP_TOKEN_NODETYPE:
            ++(*exp_idx);

            /* '(' */
            if (exp_check_token(exp, *exp_idx, LYXP_TOKEN_PAR1)) {
                return -1;
            }
            ++(*exp_idx);

            /* ')' */
            if (exp_check_token(exp, *exp_idx, LYXP_TOKEN_PAR2)) {
                return -1;
            }
            ++(*exp_idx);

reparse_predicate:
            /* Predicate* */
            while ((exp->used > *exp_idx) && (exp->tokens[*exp_idx] == LYXP_TOKEN_BRACK1)) {
                if (reparse_predicate(exp, exp_idx)) {
                    return -1;
                }
            }
            break;
        default:
            LOGVAL(LYE_XPATH_INTOK, LY_VLOG_NONE, NULL,
                   print_token(exp->tokens[*exp_idx]), &exp->expr[exp->expr_pos[*exp_idx]]);
            return -1;
        }
    } while ((exp->used > *exp_idx) && (exp->tokens[*exp_idx] == LYXP_TOKEN_OPERATOR_PATH));

    return EXIT_SUCCESS;
}

/**
 * @brief Reparse AbsoluteLocationPath. Logs directly on error.
 *
 * [2] AbsoluteLocationPath ::= '/' RelativeLocationPath? | '//' RelativeLocationPath
 *
 * @param[in] exp Parsed XPath expression.
 * @param[in] exp_idx Position in the expression \p exp.
 *
 * @return EXIT_SUCCESS on success, -1 on error.
 */
static int
reparse_absolute_location_path(struct lyxp_expr *exp, uint16_t *exp_idx)
{
    if (exp_check_token(exp, *exp_idx, LYXP_TOKEN_OPERATOR_PATH)) {
        return -1;
    }

    /* '/' RelativeLocationPath? */
    if (exp->tok_len[*exp_idx] == 1) {
        /* '/' */
        ++(*exp_idx);

        if (exp_check_token(exp, *exp_idx, LYXP_TOKEN_NONE)) {
            return EXIT_SUCCESS;
        }
        switch (exp->tokens[*exp_idx]) {
        case LYXP_TOKEN_DOT:
        case LYXP_TOKEN_DDOT:
        case LYXP_TOKEN_AT:
        case LYXP_TOKEN_NAMETEST:
        case LYXP_TOKEN_NODETYPE:
            if (reparse_relative_location_path(exp, exp_idx)) {
                return -1;
            }
            /* fall through */
        default:
            break;
        }

    /* '//' RelativeLocationPath */
    } else {
        /* '//' */
        ++(*exp_idx);

        if (reparse_relative_location_path(exp, exp_idx)) {
            return -1;
        }
    }

    return EXIT_SUCCESS;
}

/**
 * @brief Reparse FunctionCall. Logs directly on error.
 *
 * [8] FunctionCall ::= FunctionName '(' ( Expr ( ',' Expr )* )? ')'
 *
 * @param[in] exp Parsed XPath expression.
 * @param[in] exp_idx Position in the expression \p exp.
 *
 * @return EXIT_SUCCESS on success, -1 on error.
 */
static int
reparse_function_call(struct lyxp_expr *exp, uint16_t *exp_idx)
{
    if (exp_check_token(exp, *exp_idx, LYXP_TOKEN_FUNCNAME)) {
        return -1;
    }
    ++(*exp_idx);

    /* '(' */
    if (exp_check_token(exp, *exp_idx, LYXP_TOKEN_PAR1)) {
        return -1;
    }
    ++(*exp_idx);

    /* ( Expr ( ',' Expr )* )? */
    if (exp_check_token(exp, *exp_idx, LYXP_TOKEN_NONE)) {
        return -1;
    }
    if (exp->tokens[*exp_idx] != LYXP_TOKEN_PAR2) {
        if (reparse_expr(exp, exp_idx)) {
            return -1;
        }
    }
    while ((exp->used > *exp_idx) && (exp->tokens[*exp_idx] == LYXP_TOKEN_COMMA)) {
        ++(*exp_idx);

        if (reparse_expr(exp, exp_idx)) {
            return -1;
        }
    }

    /* ')' */
    if (exp_check_token(exp, *exp_idx, LYXP_TOKEN_PAR2)) {
        return -1;
    }
    ++(*exp_idx);

    return EXIT_SUCCESS;
}

/**
 * @brief Reparse PathExpr. Logs directly on error.
 *
 * [9] PathExpr ::= LocationPath | PrimaryExpr Predicate*
 *                 | PrimaryExpr Predicate* '/' RelativeLocationPath
 *                 | PrimaryExpr Predicate* '//' RelativeLocationPath
 * [1] LocationPath ::= RelativeLocationPath | AbsoluteLocationPath
 * [7] PrimaryExpr ::= '(' Expr ')' | Literal | Number | FunctionCall
 *
 * @param[in] exp Parsed XPath expression.
 * @param[in] exp_idx Position in the expression \p exp.
 *
 * @return EXIT_SUCCESS on success, -1 on error.
 */
static int
reparse_path_expr(struct lyxp_expr *exp, uint16_t *exp_idx)
{
    if (exp_check_token(exp, *exp_idx, LYXP_TOKEN_NONE)) {
        return -1;
    }

    switch (exp->tokens[*exp_idx]) {
    case LYXP_TOKEN_PAR1:
        /* '(' Expr ')' Predicate* */
        ++(*exp_idx);

        if (reparse_expr(exp, exp_idx)) {
            return -1;
        }

        if (exp_check_token(exp, *exp_idx, LYXP_TOKEN_PAR2)) {
            return -1;
        }
        ++(*exp_idx);
        goto predicate;
        break;
    case LYXP_TOKEN_DOT:
    case LYXP_TOKEN_DDOT:
    case LYXP_TOKEN_AT:
    case LYXP_TOKEN_NAMETEST:
    case LYXP_TOKEN_NODETYPE:
        /* RelativeLocationPath */
        if (reparse_relative_location_path(exp, exp_idx)) {
            return -1;
        }
        break;
    case LYXP_TOKEN_FUNCNAME:
        /* FunctionCall */
        if (reparse_function_call(exp, exp_idx)) {
            return -1;
        }
        goto predicate;
        break;
    case LYXP_TOKEN_OPERATOR_PATH:
        /* AbsoluteLocationPath */
        if (reparse_absolute_location_path(exp, exp_idx)) {
            return -1;
        }
        break;
    case LYXP_TOKEN_LITERAL:
        /* Literal */
        ++(*exp_idx);
        goto predicate;
        break;
    case LYXP_TOKEN_NUMBER:
        /* Number */
        ++(*exp_idx);
        goto predicate;
        break;
    default:
        LOGVAL(LYE_XPATH_INTOK, LY_VLOG_NONE, NULL,
               print_token(exp->tokens[*exp_idx]), &exp->expr[exp->expr_pos[*exp_idx]]);
        return -1;
    }

    return EXIT_SUCCESS;

predicate:
    /* Predicate* */
    while ((exp->used > *exp_idx) && (exp->tokens[*exp_idx] == LYXP_TOKEN_BRACK1)) {
        if (reparse_predicate(exp, exp_idx)) {
            return -1;
        }
    }

    /* ('/' or '//') RelativeLocationPath */
    if ((exp->used > *exp_idx) && (exp->tokens[*exp_idx] == LYXP_TOKEN_OPERATOR_PATH)) {

        /* '/' or '//' */
        ++(*exp_idx);

        if (reparse_relative_location_path(exp, exp_idx)) {
            return -1;
        }
    }

    return EXIT_SUCCESS;
}

/**
 * @brief Reparse UnaryExpr. Logs directly on error.
 *
 * [16] UnaryExpr ::= UnionExpr | '-' UnaryExpr
 * [17] UnionExpr ::= PathExpr | UnionExpr '|' PathExpr
 *
 * @param[in] exp Parsed XPath expression.
 * @param[in] exp_idx Position in the expression \p exp.
 *
 * @return EXIT_SUCCESS on success, -1 on error.
 */
static int
reparse_unary_expr(struct lyxp_expr *exp, uint16_t *exp_idx)
{
    uint16_t prev_exp;

    /* ('-')* */
    while (!exp_check_token(exp, *exp_idx, LYXP_TOKEN_OPERATOR_MATH)
            && (exp->expr[exp->expr_pos[*exp_idx]] == '-')) {
        ++(*exp_idx);
    }

    /* PathExpr */
    prev_exp = *exp_idx;
    if (reparse_path_expr(exp, exp_idx)) {
        return -1;
    }

    /* ('|' PathExpr)* */
    while (!exp_check_token(exp, *exp_idx, LYXP_TOKEN_OPERATOR_UNI)) {
        exp_repeat_push(exp, prev_exp, *exp_idx);
        ++(*exp_idx);

        prev_exp = *exp_idx;
        if (reparse_path_expr(exp, exp_idx)) {
            return -1;
        }
    }

    return EXIT_SUCCESS;
}

/**
 * @brief Reparse AdditiveExpr. Logs directly on error.
 *
 * [14] AdditiveExpr ::= MultiplicativeExpr
 *                     | AdditiveExpr '+' MultiplicativeExpr
 *                     | AdditiveExpr '-' MultiplicativeExpr
 * [15] MultiplicativeExpr ::= UnaryExpr
 *                     | MultiplicativeExpr '*' UnaryExpr
 *                     | MultiplicativeExpr 'div' UnaryExpr
 *                     | MultiplicativeExpr 'mod' UnaryExpr
 *
 *
 * @param[in] exp Parsed XPath expression.
 * @param[in] exp_idx Position in the expression \p exp.
 *
 * @return EXIT_SUCCESS on success, -1 on error.
 */
static int
reparse_additive_expr(struct lyxp_expr *exp, uint16_t *exp_idx)
{
    uint16_t prev_add_exp, prev_mul_exp;

    goto reparse_multiplicative_expr;

    /* ('+' / '-' MultiplicativeExpr)* */
    while (!exp_check_token(exp, *exp_idx, LYXP_TOKEN_OPERATOR_MATH)
            && ((exp->expr[exp->expr_pos[*exp_idx]] == '+') || (exp->expr[exp->expr_pos[*exp_idx]] == '-'))) {
        exp_repeat_push(exp, prev_add_exp, *exp_idx);
        ++(*exp_idx);

reparse_multiplicative_expr:
        prev_add_exp = *exp_idx;
        prev_mul_exp = *exp_idx;

        /* UnaryExpr */
        if (reparse_unary_expr(exp, exp_idx)) {
            return -1;
        }

        /* ('*' / 'div' / 'mod' UnaryExpr)* */
        while (!exp_check_token(exp, *exp_idx, LYXP_TOKEN_OPERATOR_MATH)
                && ((exp->expr[exp->expr_pos[*exp_idx]] == '*') || (exp->tok_len[*exp_idx] == 3))) {
            exp_repeat_push(exp, prev_mul_exp, *exp_idx);
            ++(*exp_idx);

            prev_mul_exp = *exp_idx;
            if (reparse_unary_expr(exp, exp_idx)) {
                return -1;
            }
        }
    }

    return EXIT_SUCCESS;
}

/**
 * @brief Reparse EqualityExpr. Logs directly on error.
 *
 * [12] EqualityExpr ::= RelationalExpr | EqualityExpr '=' RelationalExpr
 *                     | EqualityExpr '!=' RelationalExpr
 * [13] RelationalExpr ::= AdditiveExpr
 *                       | RelationalExpr '<' AdditiveExpr
 *                       | RelationalExpr '>' AdditiveExpr
 *                       | RelationalExpr '<=' AdditiveExpr
 *                       | RelationalExpr '>=' AdditiveExpr
 *
 * @param[in] exp Parsed XPath expression.
 * @param[in] exp_idx Position in the expression \p exp.
 *
 * @return EXIT_SUCCESS on success, -1 on error.
 */
static int
reparse_equality_expr(struct lyxp_expr *exp, uint16_t *exp_idx)
{
    uint16_t prev_eq_exp, prev_rel_exp;

    goto reparse_additive_expr;

    /* ('=' / '!=' RelationalExpr)* */
    while (!exp_check_token(exp, *exp_idx, LYXP_TOKEN_OPERATOR_COMP)
            && ((exp->expr[exp->expr_pos[*exp_idx]] == '=') || (exp->expr[exp->expr_pos[*exp_idx]] == '!'))) {
        exp_repeat_push(exp, prev_eq_exp, *exp_idx);
        ++(*exp_idx);

reparse_additive_expr:
        prev_eq_exp = *exp_idx;
        prev_rel_exp = *exp_idx;

        /* AdditiveExpr */
        if (reparse_additive_expr(exp, exp_idx)) {
            return -1;
        }

        /* ('<' / '>' / '<=' / '>=' AdditiveExpr)* */
        while (!exp_check_token(exp, *exp_idx, LYXP_TOKEN_OPERATOR_COMP)
                && ((exp->expr[exp->expr_pos[*exp_idx]] == '<') || (exp->expr[exp->expr_pos[*exp_idx]] == '>'))) {
            exp_repeat_push(exp, prev_rel_exp, *exp_idx);
            ++(*exp_idx);

            prev_rel_exp = *exp_idx;
            if (reparse_additive_expr(exp, exp_idx)) {
                return -1;
            }
        }
    }

    return EXIT_SUCCESS;
}

/**
 * @brief Reparse Expr. Logs directly on error.
 *
 * [10] Expr ::= AndExpr | Expr 'or' AndExpr
 * [11] AndExpr ::= EqualityExpr | AndExpr 'and' EqualityExpr
 *
 * @param[in] exp Parsed XPath expression.
 * @param[in] exp_idx Position in the expression \p exp.
 *
 * @return EXIT_SUCCESS on success, -1 on error.
 */
static int
reparse_expr(struct lyxp_expr *exp, uint16_t *exp_idx)
{
    uint16_t prev_or_exp, prev_and_exp;

    goto reparse_equality_expr;

    /* ('or' AndExpr)* */
    while (!exp_check_token(exp, *exp_idx, LYXP_TOKEN_OPERATOR_LOG) && (exp->tok_len[*exp_idx] == 2)) {
        exp_repeat_push(exp, prev_or_exp, *exp_idx);
        ++(*exp_idx);

reparse_equality_expr:
        prev_or_exp = *exp_idx;
        prev_and_exp = *exp_idx;

        /* EqualityExpr */
        if (reparse_equality_expr(exp, exp_idx)) {
            return -1;
        }

        /* ('and' EqualityExpr)* */
        while (!exp_check_token(exp, *exp_idx, LYXP_TOKEN_OPERATOR_LOG) && (exp->tok_len[*exp_idx] == 3)) {
            exp_repeat_push(exp, prev_and_exp, *exp_idx);
            ++(*exp_idx);

            prev_and_exp = *exp_idx;
            if (reparse_equality_expr(exp, exp_idx)) {
                return -1;
            }
        }
    }

    return EXIT_SUCCESS;
}

/**
 * @brief Parse NCName.
 *
 * @param[in] ncname Name to parse.
 *
 * @return Length of \p ncname valid characters.
 */
static uint16_t
parse_ncname(const char *ncname)
{
    uint16_t parsed = 0;
    int uc;
    unsigned int size;

    uc = lyxml_getutf8(&ncname[parsed], &size);
    if (!is_xmlnamestartchar(uc) || (uc == ':')) {
       return parsed;
    }

    do {
        parsed += size;
        if (!ncname[parsed]) {
            break;
        }
        uc = lyxml_getutf8(&ncname[parsed], &size);
    } while (is_xmlnamechar(uc) && (uc != ':'));

    return parsed;
}

/**
 * @brief Parse an XPath expression into a structure of tokens.
 *        Logs directly.
 *
 * http://www.w3.org/TR/1999/REC-xpath-19991116/ section 3.7
 *
 * @param[in] expr XPath expression to parse.
 *
 * @return Filled expression structure or NULL on error.
 */
static struct lyxp_expr *
parse_expr(const char *expr)
{
    struct lyxp_expr *ret;
    uint16_t parsed = 0, tok_len, ncname_len;
    enum lyxp_token tok_type;
    int prev_function_check = 0;

    /* init lyxp_expr structure */
    ret = malloc(sizeof *ret);
    if (!ret) {
        LOGMEM;
        return NULL;
    }
    ret->expr = expr;
    ret->used = 0;
    ret->size = LYXP_EXPR_SIZE_START;
    ret->tokens = malloc(ret->size * sizeof *ret->tokens);
    if (!ret->tokens) {
        LOGMEM;
        free(ret);
        return NULL;
    }
    ret->expr_pos = malloc(ret->size * sizeof *ret->expr_pos);
    if (!ret->expr_pos) {
        LOGMEM;
        free(ret->tokens);
        free(ret);
        return NULL;
    }
    ret->tok_len = malloc(ret->size * sizeof *ret->tok_len);
    if (!ret->tok_len) {
        LOGMEM;
        free(ret->tokens);
        free(ret->expr_pos);
        free(ret);
        return NULL;
    }

    while (is_xmlws(expr[parsed])) {
        ++parsed;
    }

    do {
        if (expr[parsed] == '(') {

            /* '(' */
            tok_len = 1;
            tok_type = LYXP_TOKEN_PAR1;

            if (prev_function_check && ret->used && (ret->tokens[ret->used - 1] == LYXP_TOKEN_NAMETEST)) {
                /* it is a NodeType/FunctionName after all */
                if (((ret->tok_len[ret->used - 1] == 4)
                        && (!strncmp(&expr[ret->expr_pos[ret->used - 1]], "node", 4)
                        || !strncmp(&expr[ret->expr_pos[ret->used - 1]], "text", 4))) ||
                        ((ret->tok_len[ret->used - 1] == 7)
                        && !strncmp(&expr[ret->expr_pos[ret->used - 1]], "comment", 7))) {
                    ret->tokens[ret->used - 1] = LYXP_TOKEN_NODETYPE;
                } else {
                    ret->tokens[ret->used - 1] = LYXP_TOKEN_FUNCNAME;
                }
                prev_function_check = 0;
            }

        } else if (expr[parsed] == ')') {

            /* ')' */
            tok_len = 1;
            tok_type = LYXP_TOKEN_PAR2;

        } else if (expr[parsed] == '[') {

            /* '[' */
            tok_len = 1;
            tok_type = LYXP_TOKEN_BRACK1;

        } else if (expr[parsed] == ']') {

            /* ']' */
            tok_len = 1;
            tok_type = LYXP_TOKEN_BRACK2;

        } else if (!strncmp(&expr[parsed], "..", 2)) {

            /* '..' */
            tok_len = 2;
            tok_type = LYXP_TOKEN_DDOT;

        } else if ((expr[parsed] == '.') && (!isdigit(expr[parsed+1]))) {

            /* '.' */
            tok_len = 1;
            tok_type = LYXP_TOKEN_DOT;

        } else if (expr[parsed] == '@') {

            /* '@' */
            tok_len = 1;
            tok_type = LYXP_TOKEN_AT;

        } else if (expr[parsed] == ',') {

            /* ',' */
            tok_len = 1;
            tok_type = LYXP_TOKEN_COMMA;

        } else if (expr[parsed] == '\'') {

            /* Literal with ' */
            for (tok_len = 1; expr[parsed + tok_len] != '\''; ++tok_len);
            ++tok_len;
            tok_type = LYXP_TOKEN_LITERAL;

        } else if (expr[parsed] == '\"') {

            /* Literal with " */
            for (tok_len = 1; expr[parsed + tok_len] != '\"'; ++tok_len);
            ++tok_len;
            tok_type = LYXP_TOKEN_LITERAL;

        } else if ((expr[parsed] == '.') || (isdigit(expr[parsed]))) {

            /* Number */
            for (tok_len = 0; isdigit(expr[parsed + tok_len]); ++tok_len);
            if (expr[parsed + tok_len] == '.') {
                ++tok_len;
                for (; isdigit(expr[parsed + tok_len]); ++tok_len);
            }
            tok_type = LYXP_TOKEN_NUMBER;

        } else if (expr[parsed] == '/') {

            /* Operator '/', '//' */
            if (!strncmp(&expr[parsed], "//", 2)) {
                tok_len = 2;
            } else {
                tok_len = 1;
            }
            tok_type = LYXP_TOKEN_OPERATOR_PATH;

        } else if  (!strncmp(&expr[parsed], "!=", 2) || !strncmp(&expr[parsed], "<=", 2)
                || !strncmp(&expr[parsed], ">=", 2)) {

            /* Operator '!=', '<=', '>=' */
            tok_len = 2;
            tok_type = LYXP_TOKEN_OPERATOR_COMP;

        } else if (expr[parsed] == '|') {

            /* Operator '|' */
            tok_len = 1;
            tok_type = LYXP_TOKEN_OPERATOR_UNI;

        } else if ((expr[parsed] == '+') || (expr[parsed] == '-')) {

            /* Operator '+', '-' */
            tok_len = 1;
            tok_type = LYXP_TOKEN_OPERATOR_MATH;

        } else if ((expr[parsed] == '=') || (expr[parsed] == '<') || (expr[parsed] == '>')) {

            /* Operator '=', '<', '>' */
            tok_len = 1;
            tok_type = LYXP_TOKEN_OPERATOR_COMP;

        } else if (ret->used && (ret->tokens[ret->used - 1] != LYXP_TOKEN_AT)
                && (ret->tokens[ret->used - 1] != LYXP_TOKEN_PAR1)
                && (ret->tokens[ret->used - 1] != LYXP_TOKEN_BRACK1)
                && (ret->tokens[ret->used - 1] != LYXP_TOKEN_COMMA)
                && (ret->tokens[ret->used - 1] != LYXP_TOKEN_OPERATOR_LOG)
                && (ret->tokens[ret->used - 1] != LYXP_TOKEN_OPERATOR_COMP)
                && (ret->tokens[ret->used - 1] != LYXP_TOKEN_OPERATOR_MATH)
                && (ret->tokens[ret->used - 1] != LYXP_TOKEN_OPERATOR_UNI)
                && (ret->tokens[ret->used - 1] != LYXP_TOKEN_OPERATOR_PATH)) {

            /* Operator '*', 'or', 'and', 'mod', or 'div' */
            if (expr[parsed] == '*') {
                tok_len = 1;
                tok_type = LYXP_TOKEN_OPERATOR_MATH;

            } else if (!strncmp(&expr[parsed], "or", 2)) {
                tok_len = 2;
                tok_type = LYXP_TOKEN_OPERATOR_LOG;

            } else if (!strncmp(&expr[parsed], "and", 3)) {
                tok_len = 3;
                tok_type = LYXP_TOKEN_OPERATOR_LOG;

            } else if (!strncmp(&expr[parsed], "mod", 3) || !strncmp(&expr[parsed], "div", 3)) {
                tok_len = 3;
                tok_type = LYXP_TOKEN_OPERATOR_MATH;

            } else {
                LOGVAL(LYE_INCHAR, LY_VLOG_NONE, NULL, expr[parsed], &expr[parsed]);
                goto error;
            }
        } else if (expr[parsed] == '*') {

            /* NameTest '*' */
            tok_len = 1;
            tok_type = LYXP_TOKEN_NAMETEST;

        } else {

            /* NameTest (NCName ':' '*' | QName) or NodeType/FunctionName */
            ncname_len = parse_ncname(&expr[parsed]);
            if (!ncname_len) {
                LOGVAL(LYE_INCHAR, LY_VLOG_NONE, NULL, expr[parsed], &expr[parsed]);
                goto error;
            }
            tok_len = ncname_len;

            if (expr[parsed + tok_len] == ':') {
                ++tok_len;
                if (expr[parsed + tok_len] == '*') {
                    ++tok_len;
                } else {
                    ncname_len = parse_ncname(&expr[parsed + tok_len]);
                    if (!ncname_len) {
                        LOGVAL(LYE_INCHAR, LY_VLOG_NONE, NULL, expr[parsed], &expr[parsed]);
                        goto error;
                    }
                    tok_len += ncname_len;
                }
                /* remove old flag to prevent ambiguities */
                prev_function_check = 0;
                tok_type = LYXP_TOKEN_NAMETEST;
            } else {
                /* there is no prefix so it can still be NodeType/FunctioName, we can't finally decide now */
                prev_function_check = 1;
                tok_type = LYXP_TOKEN_NAMETEST;
            }
        }

        /* store the token, move on to the next one */
        exp_add_token(ret, tok_type, parsed, tok_len);
        parsed += tok_len;
        while (is_xmlws(expr[parsed])) {
            ++parsed;
        }

    } while (expr[parsed]);

    /* prealloc repeat */
    ret->repeat = calloc(ret->size, sizeof *ret->repeat);
    if (!ret->repeat) {
        LOGMEM;
        goto error;
    }

    return ret;

error:
    free(ret->tokens);
    free(ret->expr_pos);
    free(ret->tok_len);
    free(ret);

    return NULL;
}

/*
 * XPath functions
 */

/**
 * @brief Execute the XPath boolean(object) function. Returns LYXP_SET_BOOLEAN
 *        with the argument converted to boolean.
 *
 * @param[in] args Array of arguments.
 * @param[in] arg_count Count of elements in \p args.
 * @param[in] cur_node Original context node.
 * @param[in,out] set Context and result set at the same time.
 * @param[in] when_must_eval Whether to apply data node access restrictions defined for 'when' and 'must' evaluation.
 *
 * @return EXIT_SUCCESS on success, -1 on error.
 */
static int
<<<<<<< HEAD
xpath_boolean(struct lyxp_set **args, uint16_t arg_count, struct lyd_node *cur_node, struct lyxp_set *set,
              int when_must_eval, uint32_t line)
=======
xpath_boolean(struct lyxp_set *args, uint16_t arg_count, struct lyd_node *cur_node, struct lyxp_set *set,
              int when_must_eval)
>>>>>>> 48464ed9
{
    struct ly_ctx *ctx;

    if (arg_count != 1) {
        LOGVAL(LYE_XPATH_INARGCOUNT, LY_VLOG_NONE, NULL, arg_count, "boolean(object)");
        return -1;
    }

    ctx = cur_node->schema->module->ctx;

    lyxp_set_cast(args[0], LYXP_SET_BOOLEAN, cur_node, when_must_eval);
    set_fill_set(set, args[0], ctx);

    return EXIT_SUCCESS;
}

/**
 * @brief Execute the XPath ceiling(number) function. Returns LYXP_SET_NUMBER
 *        with the first argument rounded up to the nearest integer.
 *
 * @param[in] args Array of arguments.
 * @param[in] arg_count Count of elements in \p args.
 * @param[in] cur_node Original context node.
 * @param[in,out] set Context and result set at the same time.
 * @param[in] when_must_eval Whether to apply data node access restrictions defined for 'when' and 'must' evaluation.
 *
 * @return EXIT_SUCCESS on success, -1 on error.
 */
static int
<<<<<<< HEAD
xpath_ceiling(struct lyxp_set **args, uint16_t arg_count, struct lyd_node *cur_node, struct lyxp_set *set,
              int when_must_eval, uint32_t line)
=======
xpath_ceiling(struct lyxp_set *args, uint16_t arg_count, struct lyd_node *cur_node, struct lyxp_set *set,
              int when_must_eval)
>>>>>>> 48464ed9
{
    struct ly_ctx *ctx;

    if (arg_count != 1) {
        LOGVAL(LYE_XPATH_INARGCOUNT, LY_VLOG_NONE, NULL, arg_count, "ceiling(number)");
        return -1;
    }

    ctx = cur_node->schema->module->ctx;

    lyxp_set_cast(args[0], LYXP_SET_NUMBER, cur_node, when_must_eval);
    if ((long long)args[0]->value.num != args[0]->value.num) {
        set_fill_number(set, ((long long)args[0]->value.num) + 1, ctx);
    } else {
        set_fill_number(set, args[0]->value.num, ctx);
    }

    return EXIT_SUCCESS;
}

/**
 * @brief Execute the XPath concat(string, string, string*) function.
 *        Returns LYXP_SET_STRING with the concatenation of all the arguments.
 *
 * @param[in] args Array of arguments.
 * @param[in] arg_count Count of elements in \p args.
 * @param[in] cur_node Original context node.
 * @param[in,out] set Context and result set at the same time.
 * @param[in] when_must_eval Whether to apply data node access restrictions defined for 'when' and 'must' evaluation.
 *
 * @return EXIT_SUCCESS on success, -1 on error.
 */
static int
<<<<<<< HEAD
xpath_concat(struct lyxp_set **args, uint16_t arg_count, struct lyd_node *cur_node, struct lyxp_set *set,
             int when_must_eval, uint32_t line)
=======
xpath_concat(struct lyxp_set *args, uint16_t arg_count, struct lyd_node *cur_node, struct lyxp_set *set,
             int when_must_eval)
>>>>>>> 48464ed9
{
    uint16_t i;
    char *str = NULL;
    size_t used = 1;
    struct ly_ctx *ctx;

    if (arg_count < 2) {
        LOGVAL(LYE_XPATH_INARGCOUNT, LY_VLOG_NONE, NULL, arg_count, "concat(string, string, string*)");
        return -1;
    }

    ctx = cur_node->schema->module->ctx;

    for (i = 0; i < arg_count; ++i) {
        lyxp_set_cast(args[i], LYXP_SET_STRING, cur_node, when_must_eval);

        str = ly_realloc(str, (used + strlen(args[i]->value.str)) * sizeof(char));
        if (!str) {
            LOGMEM;
            return -1;
        }
        strcpy(str + used - 1, args[i]->value.str);
        used += strlen(args[i]->value.str);
    }

    /* free, kind of */
    lyxp_set_cast(set, LYXP_SET_EMPTY, cur_node, when_must_eval);
    set->type = LYXP_SET_STRING;
    set->value.str = lydict_insert_zc(ctx, str);

    return EXIT_SUCCESS;
}

/**
 * @brief Execute the XPath contains(string, string) function.
 *        Returns LYXP_SET_BOOLEAN whether the second argument can
 *        be found in the first or not.
 *
 * @param[in] args Array of arguments.
 * @param[in] arg_count Count of elements in \p args.
 * @param[in] cur_node Original context node.
 * @param[in,out] set Context and result set at the same time.
 * @param[in] when_must_eval Whether to apply data node access restrictions defined for 'when' and 'must' evaluation.
 *
 * @return EXIT_SUCCESS on success, -1 on error.
 */
static int
<<<<<<< HEAD
xpath_contains(struct lyxp_set **args, uint16_t arg_count, struct lyd_node *cur_node, struct lyxp_set *set,
               int when_must_eval, uint32_t line)
=======
xpath_contains(struct lyxp_set *args, uint16_t arg_count, struct lyd_node *cur_node, struct lyxp_set *set,
               int when_must_eval)
>>>>>>> 48464ed9
{
    struct ly_ctx *ctx;

    if (arg_count != 2) {
        LOGVAL(LYE_XPATH_INARGCOUNT, LY_VLOG_NONE, NULL, arg_count, "contains(string, string)");
        return -1;
    }

    ctx = cur_node->schema->module->ctx;

    lyxp_set_cast(args[0], LYXP_SET_STRING, cur_node, when_must_eval);
    lyxp_set_cast(args[1], LYXP_SET_STRING, cur_node, when_must_eval);

    if (strstr(args[0]->value.str, args[1]->value.str)) {
        set_fill_boolean(set, 1, ctx);
    } else {
        set_fill_boolean(set, 0, ctx);
    }

    return EXIT_SUCCESS;
}

/**
 * @brief Execute the XPath count(node-set) function. Returns LYXP_SET_NUMBER
 *        with the size of the node-set from the argument.
 *
 * @param[in] args Array of arguments.
 * @param[in] arg_count Count of elements in \p args.
 * @param[in] cur_node Original context node.
 * @param[in,out] set Context and result set at the same time.
 * @param[in] when_must_eval Whether to apply data node access restrictions defined for 'when' and 'must' evaluation.
 *
 * @return EXIT_SUCCESS on success, -1 on error.
 */
static int
<<<<<<< HEAD
xpath_count(struct lyxp_set **args, uint16_t arg_count, struct lyd_node *cur_node, struct lyxp_set *set,
            int UNUSED(when_must_eval), uint32_t line)
=======
xpath_count(struct lyxp_set *args, uint16_t arg_count, struct lyd_node *cur_node, struct lyxp_set *set,
            int UNUSED(when_must_eval))
>>>>>>> 48464ed9
{
    struct ly_ctx *ctx;

    if (arg_count != 1) {
        LOGVAL(LYE_XPATH_INARGCOUNT, LY_VLOG_NONE, NULL, arg_count, "count(node-set)");
        return -1;
    }

    ctx = cur_node->schema->module->ctx;

    if (args[0]->type == LYXP_SET_EMPTY) {
        set_fill_number(set, 0, ctx);
        return EXIT_SUCCESS;
    }

<<<<<<< HEAD
    if (args[0]->type != LYXP_SET_NODE_SET) {
        LOGVAL(LYE_XPATH_INARGTYPE, line, 0, NULL, 1, print_set_type(args[0]), "count(node-set)");
=======
    if (args->type != LYXP_SET_NODE_SET) {
        LOGVAL(LYE_XPATH_INARGTYPE, LY_VLOG_NONE, NULL, 1, print_set_type(args), "count(node-set)");
>>>>>>> 48464ed9
        return -1;
    }

    set_fill_number(set, args[0]->used, ctx);
    return EXIT_SUCCESS;
}

/**
 * @brief Execute the XPath current() function. Returns LYXP_SET_NODE_SET
 *        with the context with the intial node.
 *
 * @param[in] args Array of arguments.
 * @param[in] arg_count Count of elements in \p args.
 * @param[in] cur_node Original context node.
 * @param[in,out] set Context and result set at the same time.
 * @param[in] when_must_eval Whether to apply data node access restrictions defined for 'when' and 'must' evaluation.
 *
 * @return EXIT_SUCCESS on success, -1 on error.
 */
static int
<<<<<<< HEAD
xpath_current(struct lyxp_set **args, uint16_t arg_count, struct lyd_node *cur_node, struct lyxp_set *set,
              int when_must_eval, uint32_t line)
=======
xpath_current(struct lyxp_set *args, uint16_t arg_count, struct lyd_node *cur_node, struct lyxp_set *set,
              int when_must_eval)
>>>>>>> 48464ed9
{
    if (arg_count || args) {
        LOGVAL(LYE_XPATH_INARGCOUNT, LY_VLOG_NONE, NULL, arg_count, "current()");
        return -1;
    }

    lyxp_set_cast(set, LYXP_SET_EMPTY, cur_node, when_must_eval);
    set_insert_node(set, cur_node, LYXP_NODE_ELEM, 0);
    return EXIT_SUCCESS;
}

/**
 * @brief Execute the XPath false() function. Returns LYXP_SET_BOOLEAN
 *        with false value.
 *
 * @param[in] args Array of arguments.
 * @param[in] arg_count Count of elements in \p args.
 * @param[in] cur_node Original context node.
 * @param[in,out] set Context and result set at the same time.
 * @param[in] when_must_eval Whether to apply data node access restrictions defined for 'when' and 'must' evaluation.
 *
 * @return EXIT_SUCCESS on success, -1 on error.
 */
static int
<<<<<<< HEAD
xpath_false(struct lyxp_set **args, uint16_t arg_count, struct lyd_node *cur_node, struct lyxp_set *set,
            int UNUSED(when_must_eval), uint32_t line)
=======
xpath_false(struct lyxp_set *args, uint16_t arg_count, struct lyd_node *cur_node, struct lyxp_set *set,
            int UNUSED(when_must_eval))
>>>>>>> 48464ed9
{
    struct ly_ctx *ctx;

    if (arg_count || args) {
        LOGVAL(LYE_XPATH_INARGCOUNT, LY_VLOG_NONE, NULL, arg_count, "false()");
        return -1;
    }

    ctx = cur_node->schema->module->ctx;

    set_fill_boolean(set, 0, ctx);
    return EXIT_SUCCESS;
}

/**
 * @brief Execute the XPath floor(number) function. Returns LYXP_SET_NUMBER
 *        with the first argument floored (truncated).
 *
 * @param[in] args Array of arguments.
 * @param[in] arg_count Count of elements in \p args.
 * @param[in] cur_node Original context node.
 * @param[in,out] set Context and result set at the same time.
 * @param[in] when_must_eval Whether to apply data node access restrictions defined for 'when' and 'must' evaluation.
 *
 * @return EXIT_SUCCESS on success, -1 on error.
 */
static int
<<<<<<< HEAD
xpath_floor(struct lyxp_set **args, uint16_t arg_count, struct lyd_node *cur_node, struct lyxp_set *set,
            int when_must_eval, uint32_t line)
=======
xpath_floor(struct lyxp_set *args, uint16_t arg_count, struct lyd_node *cur_node, struct lyxp_set *set,
            int when_must_eval)
>>>>>>> 48464ed9
{
    struct ly_ctx *ctx;

    if (arg_count != 1) {
        LOGVAL(LYE_XPATH_INARGCOUNT, LY_VLOG_NONE, NULL, arg_count, "floor(number)");
        return -1;
    }

    ctx = cur_node->schema->module->ctx;

    lyxp_set_cast(args[0], LYXP_SET_NUMBER, cur_node, when_must_eval);
    if (isfinite(args[0]->value.num)) {
        set_fill_number(set, (long long)args[0]->value.num, ctx);
    }

    return EXIT_SUCCESS;
}

/**
 * @brief Execute the XPath lang(string) function. Returns LYXP_SET_BOOLEAN
 *        whether the language of the text matches the one from the argument.
 *
 * @param[in] args Array of arguments.
 * @param[in] arg_count Count of elements in \p args.
 * @param[in] cur_node Original context node.
 * @param[in,out] set Context and result set at the same time.
 * @param[in] when_must_eval Whether to apply data node access restrictions defined for 'when' and 'must' evaluation.
 *
 * @return EXIT_SUCCESS on success, -1 on error.
 */
static int
<<<<<<< HEAD
xpath_lang(struct lyxp_set **args, uint16_t arg_count, struct lyd_node *cur_node, struct lyxp_set *set,
           int when_must_eval, uint32_t line)
=======
xpath_lang(struct lyxp_set *args, uint16_t arg_count, struct lyd_node *cur_node, struct lyxp_set *set,
           int when_must_eval)
>>>>>>> 48464ed9
{
    struct lyd_node *node;
    struct lyd_attr *attr = NULL;
    int i;
    struct ly_ctx *ctx;

    if (arg_count != 1) {
        LOGVAL(LYE_XPATH_INARGCOUNT, LY_VLOG_NONE, NULL, arg_count, "lang(string)");
        return -1;
    }

    ctx = cur_node->schema->module->ctx;

    lyxp_set_cast(args[0], LYXP_SET_STRING, cur_node, when_must_eval);

    if (set->type == LYXP_SET_EMPTY) {
        set_fill_boolean(set, 0, ctx);
        return EXIT_SUCCESS;
    }
    if (set->type != LYXP_SET_NODE_SET) {
        LOGVAL(LYE_XPATH_INCTX, LY_VLOG_NONE, NULL, print_set_type(set), "lang(string)");
        return -1;
    }

    /* assign the context node */
    if (set->pos) {
        node = set->value.nodes[set->pos - 1];
    } else {
        node = set->value.nodes[0];
    }

    /* find lang sttribute */
    for (; node; node = node->parent) {
        for (attr = node->attr; attr; attr = attr->next) {
            if (attr->name && !strcmp(attr->name, "lang") && !strcmp(attr->module->name, "xml")) {
                break;
            }
        }

        if (attr) {
            break;
        }
    }

    /* compare languages */
    if (!attr) {
        set_fill_boolean(set, 0, ctx);
    } else {
        for (i = 0; args[0]->value.str[i]; ++i) {
            if (tolower(args[0]->value.str[i]) != tolower(attr->value[i])) {
                set_fill_boolean(set, 0, ctx);
                break;
            }
        }
        if (!args[0]->value.str[i]) {
            if (!attr->value[i] || (attr->value[i] == '-')) {
                set_fill_boolean(set, 1, ctx);
            } else {
                set_fill_boolean(set, 0, ctx);
            }
        }
    }

    return EXIT_SUCCESS;
}

/**
 * @brief Execute the XPath last() function. Returns LYXP_SET_NUMBER
 *        with the context size.
 *
 * @param[in] args Array of arguments.
 * @param[in] arg_count Count of elements in \p args.
 * @param[in] cur_node Original context node.
 * @param[in,out] set Context and result set at the same time.
 * @param[in] when_must_eval Whether to apply data node access restrictions defined for 'when' and 'must' evaluation.
 *
 * @return EXIT_SUCCESS on success, -1 on error.
 */
static int
<<<<<<< HEAD
xpath_last(struct lyxp_set **args, uint16_t arg_count, struct lyd_node *cur_node, struct lyxp_set *set,
           int UNUSED(when_must_eval), uint32_t line)
=======
xpath_last(struct lyxp_set *args, uint16_t arg_count, struct lyd_node *cur_node, struct lyxp_set *set,
           int UNUSED(when_must_eval))
>>>>>>> 48464ed9
{
    struct ly_ctx *ctx;

    if (arg_count || args) {
        LOGVAL(LYE_XPATH_INARGCOUNT, LY_VLOG_NONE, NULL, arg_count, "last()");
        return -1;
    }

    ctx = cur_node->schema->module->ctx;

    if (set->type == LYXP_SET_EMPTY) {
        set_fill_number(set, 0, ctx);
        return EXIT_SUCCESS;
    }
    if (set->type != LYXP_SET_NODE_SET) {
        LOGVAL(LYE_XPATH_INCTX, LY_VLOG_NONE, NULL, print_set_type(set), "last()");
        return -1;
    }

    set_fill_number(set, set->used, ctx);
    return EXIT_SUCCESS;
}

/**
 * @brief Execute the XPath local-name(node-set?) function. Returns LYXP_SET_STRING
 *        with the node name without namespace from the argument or the context.
 *
 * @param[in] args Array of arguments.
 * @param[in] arg_count Count of elements in \p args.
 * @param[in] cur_node Original context node.
 * @param[in,out] set Context and result set at the same time.
 * @param[in] when_must_eval Whether to apply data node access restrictions defined for 'when' and 'must' evaluation.
 *
 * @return EXIT_SUCCESS on success, -1 on error.
 */
static int
<<<<<<< HEAD
xpath_local_name(struct lyxp_set **args, uint16_t arg_count, struct lyd_node *cur_node, struct lyxp_set *set,
                 int UNUSED(when_must_eval), uint32_t line)
=======
xpath_local_name(struct lyxp_set *args, uint16_t arg_count, struct lyd_node *cur_node, struct lyxp_set *set,
                 int UNUSED(when_must_eval))
>>>>>>> 48464ed9
{
    struct lyd_node *node;
    enum lyxp_node_type type;
    struct ly_ctx *ctx;

    if (arg_count > 1) {
        LOGVAL(LYE_XPATH_INARGCOUNT, LY_VLOG_NONE, NULL, arg_count, "local-name(node-set?)");
        return -1;
    }

    ctx = cur_node->schema->module->ctx;

    if (arg_count) {
        if (args[0]->type == LYXP_SET_EMPTY) {
            set_fill_string(set, "", 0, ctx);
            return EXIT_SUCCESS;
        }
<<<<<<< HEAD
        if (args[0]->type != LYXP_SET_NODE_SET) {
            LOGVAL(LYE_XPATH_INARGTYPE, line, 0, NULL, 1, print_set_type(args[0]), "local-name(node-set?)");
=======
        if (args->type != LYXP_SET_NODE_SET) {
            LOGVAL(LYE_XPATH_INARGTYPE, LY_VLOG_NONE, NULL, 1, print_set_type(args), "local-name(node-set?)");
>>>>>>> 48464ed9
            return -1;
        }

        node = args[0]->value.nodes[0];
        type = args[0]->node_type[0];
    } else {
        if (set->type == LYXP_SET_EMPTY) {
            set_fill_string(set, "", 0, ctx);
            return EXIT_SUCCESS;
        }
        if (set->type != LYXP_SET_NODE_SET) {
            LOGVAL(LYE_XPATH_INCTX, LY_VLOG_NONE, NULL, print_set_type(set), "local-name(node-set?)");
            return -1;
        }

        if (set->pos) {
            node = set->value.nodes[set->pos - 1];
            type = set->node_type[set->pos - 1];
        } else {
            node = set->value.nodes[0];
            type = set->node_type[0];
        }
    }

    switch (type) {
    case LYXP_NODE_ROOT_ALL:
    case LYXP_NODE_ROOT_CONFIG:
    case LYXP_NODE_ROOT_STATE:
    case LYXP_NODE_ROOT_NOTIF:
    case LYXP_NODE_ROOT_RPC:
    case LYXP_NODE_ROOT_OUTPUT:
    case LYXP_NODE_TEXT:
        set_fill_string(set, "", 0, ctx);
        break;
    case LYXP_NODE_ELEM:
        set_fill_string(set, node->schema->name, strlen(node->schema->name), ctx);
        break;
    case LYXP_NODE_ATTR:
        set_fill_string(set, ((struct lyd_attr *)node)->name, strlen(((struct lyd_attr *)node)->name), ctx);
        break;
    }

    return EXIT_SUCCESS;
}

/**
 * @brief Execute the XPath namespace-uri(node-set?) function. Returns LYXP_SET_STRING
 *        with the namespace of the node from the argument or the context.
 *
 * @param[in] args Array of arguments.
 * @param[in] arg_count Count of elements in \p args.
 * @param[in] cur_node Original context node.
 * @param[in,out] set Context and result set at the same time.
 * @param[in] when_must_eval Whether to apply data node access restrictions defined for 'when' and 'must' evaluation.
 *
 * @return EXIT_SUCCESS on success, -1 on error.
 */
static int
<<<<<<< HEAD
xpath_namespace_uri(struct lyxp_set **args, uint16_t arg_count, struct lyd_node *cur_node, struct lyxp_set *set,
                    int UNUSED(when_must_eval), uint32_t line)
=======
xpath_namespace_uri(struct lyxp_set *args, uint16_t arg_count, struct lyd_node *cur_node, struct lyxp_set *set,
                    int UNUSED(when_must_eval))
>>>>>>> 48464ed9
{
    struct lyd_node *node;
    struct lys_module *module;
    enum lyxp_node_type type;
    struct ly_ctx *ctx;

    if (arg_count > 1) {
        LOGVAL(LYE_XPATH_INARGCOUNT, LY_VLOG_NONE, NULL, arg_count, "namespace-uri(node-set?)");
        return -1;
    }

    ctx = cur_node->schema->module->ctx;

    if (arg_count) {
        if (args[0]->type == LYXP_SET_EMPTY) {
            set_fill_string(set, "", 0, ctx);
            return EXIT_SUCCESS;
        }
<<<<<<< HEAD
        if (args[0]->type != LYXP_SET_NODE_SET) {
            LOGVAL(LYE_XPATH_INARGTYPE, line, 0, NULL, 1, print_set_type(args[0]), "namespace-uri(node-set?)");
=======
        if (args->type != LYXP_SET_NODE_SET) {
            LOGVAL(LYE_XPATH_INARGTYPE, LY_VLOG_NONE, NULL, 1, print_set_type(args), "namespace-uri(node-set?)");
>>>>>>> 48464ed9
            return -1;
        }

        node = args[0]->value.nodes[0];
        type = args[0]->node_type[0];
    } else {
        if (set->type == LYXP_SET_EMPTY) {
            set_fill_string(set, "", 0, ctx);
            return EXIT_SUCCESS;
        }
        if (set->type != LYXP_SET_NODE_SET) {
            LOGVAL(LYE_XPATH_INCTX, LY_VLOG_NONE, NULL, print_set_type(set), "namespace-uri(node-set?)");
            return -1;
        }

        if (set->pos) {
            node = set->value.nodes[set->pos - 1];
            type = set->node_type[set->pos - 1];
        } else {
            node = set->value.nodes[0];
            type = set->node_type[0];
        }
    }

    switch (type) {
    case LYXP_NODE_ROOT_ALL:
    case LYXP_NODE_ROOT_CONFIG:
    case LYXP_NODE_ROOT_STATE:
    case LYXP_NODE_ROOT_NOTIF:
    case LYXP_NODE_ROOT_RPC:
    case LYXP_NODE_ROOT_OUTPUT:
    case LYXP_NODE_TEXT:
        set_fill_string(set, "", 0, ctx);
        break;
    case LYXP_NODE_ELEM:
    case LYXP_NODE_ATTR:
        if (type == LYXP_NODE_ELEM) {
            module =  node->schema->module;
        } else { /* LYXP_NODE_ATTR */
            module = ((struct lyd_attr *)node)->module;
        }

        module = lys_module(module);

        set_fill_string(set, module->ns, strlen(module->ns), ctx);
        break;
    }

    return EXIT_SUCCESS;
}

/**
 * @brief Execute the XPath node() function (node type). Returns LYXP_SET_NODE_SET
 *        with only nodes from the context. In practice it either leaves the context
 *        as it is or returns an empty node set.
 *
 * @param[in] args Array of arguments.
 * @param[in] arg_count Count of elements in \p args.
 * @param[in] cur_node Original context node.
 * @param[in,out] set Context and result set at the same time.
 * @param[in] when_must_eval Whether to apply data node access restrictions defined for 'when' and 'must' evaluation.
 *
 * @return EXIT_SUCCESS on success, -1 on error.
 */
static int
<<<<<<< HEAD
xpath_node(struct lyxp_set **args, uint16_t arg_count, struct lyd_node *cur_node, struct lyxp_set *set,
           int when_must_eval, uint32_t line)
=======
xpath_node(struct lyxp_set *args, uint16_t arg_count, struct lyd_node *cur_node, struct lyxp_set *set,
           int when_must_eval)
>>>>>>> 48464ed9
{
    if (arg_count || args) {
        LOGVAL(LYE_XPATH_INARGCOUNT, LY_VLOG_NONE, NULL, arg_count, "node()");
        return -1;
    }

    if (set->type != LYXP_SET_NODE_SET) {
        lyxp_set_cast(set, LYXP_SET_EMPTY, cur_node, when_must_eval);
    }
    return EXIT_SUCCESS;
}

/**
 * @brief Execute the XPath normalize-space(string?) function. Returns LYXP_SET_STRING
 *        with normalized value (no leading, trailing, double white spaces) of the node
 *        from the argument or the context.
 *
 * @param[in] args Array of arguments.
 * @param[in] arg_count Count of elements in \p args.
 * @param[in] cur_node Original context node.
 * @param[in,out] set Context and result set at the same time.
 * @param[in] when_must_eval Whether to apply data node access restrictions defined for 'when' and 'must' evaluation.
 *
 * @return EXIT_SUCCESS on success, -1 on error.
 */
static int
<<<<<<< HEAD
xpath_normalize_space(struct lyxp_set **args, uint16_t arg_count, struct lyd_node *cur_node, struct lyxp_set *set,
                      int when_must_eval, uint32_t line)
=======
xpath_normalize_space(struct lyxp_set *args, uint16_t arg_count, struct lyd_node *cur_node, struct lyxp_set *set,
                      int when_must_eval)
>>>>>>> 48464ed9
{
    uint16_t i, new_used;
    char *new;
    int have_spaces = 0, space_before = 0;
    struct ly_ctx *ctx;

    if (arg_count > 2) {
        LOGVAL(LYE_XPATH_INARGCOUNT, LY_VLOG_NONE, NULL, arg_count, "normalize-space(string?)");
        return -1;
    }

    ctx = cur_node->schema->module->ctx;

    if (arg_count) {
        set_fill_set(set, args[0], ctx);
    }
    lyxp_set_cast(set, LYXP_SET_STRING, cur_node, when_must_eval);

    /* is there any normalization necessary? */
    for (i = 0; set->value.str[i]; ++i) {
        if (is_xmlws(set->value.str[i])) {
            if ((i == 0) || space_before || (!set->value.str[i + 1])) {
                have_spaces = 1;
                break;
            }
            space_before = 1;
        } else {
            space_before = 0;
        }
    }

    /* yep, there is */
    if (have_spaces) {
        /* it's enough, at least one character will go, makes space for ending '\0' */
        new = malloc(strlen(set->value.str) * sizeof(char));
        if (!new) {
            LOGMEM;
            return -1;
        }
        new_used = 0;

        space_before = 0;
        for (i = 0; set->value.str[i]; ++i) {
            if (is_xmlws(set->value.str[i])) {
                if ((i == 0) || space_before) {
                    space_before = 1;
                    continue;
                } else {
                    space_before = 1;
                }
            } else {
                space_before = 0;
            }

            new[new_used] = set->value.str[i];
            ++new_used;
        }

        /* at worst there is one trailing space now */
        if (new_used && is_xmlws(new[new_used - 1])) {
            --new_used;
        }

        new = ly_realloc(new, (new_used + 1) * sizeof(char));
        if (!new) {
            LOGMEM;
            return -1;
        }
        new[new_used] = '\0';

        lydict_remove(ctx, set->value.str);
        set->value.str = lydict_insert_zc(ctx, new);
    }

    return EXIT_SUCCESS;
}

/**
 * @brief Execute the XPath not(boolean) function. Returns LYXP_SET_BOOLEAN
 *        with the argument converted to boolean and logically inverted.
 *
 * @param[in] args Array of arguments.
 * @param[in] arg_count Count of elements in \p args.
 * @param[in] cur_node Original context node.
 * @param[in,out] set Context and result set at the same time.
 * @param[in] when_must_eval Whether to apply data node access restrictions defined for 'when' and 'must' evaluation.
 *
 * @return EXIT_SUCCESS on success, -1 on error.
 */
static int
<<<<<<< HEAD
xpath_not(struct lyxp_set **args, uint16_t arg_count, struct lyd_node *cur_node, struct lyxp_set *set,
          int when_must_eval, uint32_t line)
=======
xpath_not(struct lyxp_set *args, uint16_t arg_count, struct lyd_node *cur_node, struct lyxp_set *set,
          int when_must_eval)
>>>>>>> 48464ed9
{
    struct ly_ctx *ctx;

    if (arg_count != 1) {
        LOGVAL(LYE_XPATH_INARGCOUNT, LY_VLOG_NONE, NULL, arg_count, "not(boolean)");
        return -1;
    }

    ctx = cur_node->schema->module->ctx;

    lyxp_set_cast(args[0], LYXP_SET_BOOLEAN, cur_node, when_must_eval);
    if (args[0]->value.bool) {
        set_fill_boolean(set, 0, ctx);
    } else {
        set_fill_boolean(set, 1, ctx);
    }

    return EXIT_SUCCESS;
}

/**
 * @brief Execute the XPath bumber(object?) function. Returns LYXP_SET_NUMBER
 *        with the number representation of either the argument or the context.
 *
 * @param[in] args Array of arguments.
 * @param[in] arg_count Count of elements in \p args.
 * @param[in] cur_node Original context node.
 * @param[in,out] set Context and result set at the same time.
 * @param[in] when_must_eval Whether to apply data node access restrictions defined for 'when' and 'must' evaluation.
 *
 * @return EXIT_SUCCESS on success, -1 on error.
 */
static int
<<<<<<< HEAD
xpath_number(struct lyxp_set **args, uint16_t arg_count, struct lyd_node *cur_node, struct lyxp_set *set,
             int when_must_eval, uint32_t line)
=======
xpath_number(struct lyxp_set *args, uint16_t arg_count, struct lyd_node *cur_node, struct lyxp_set *set,
             int when_must_eval)
>>>>>>> 48464ed9
{
    struct ly_ctx *ctx;

    if (arg_count > 1) {
        LOGVAL(LYE_XPATH_INARGCOUNT, LY_VLOG_NONE, NULL, arg_count, "number(object?)");
        return -1;
    }

    ctx = cur_node->schema->module->ctx;

    if (arg_count) {
        lyxp_set_cast(args[0], LYXP_SET_NUMBER, cur_node, when_must_eval);
        set_fill_set(set, args[0], ctx);
    } else {
        lyxp_set_cast(set, LYXP_SET_NUMBER, cur_node, when_must_eval);
    }

    return EXIT_SUCCESS;
}

/**
 * @brief Execute the XPath position() function. Returns LYXP_SET_NUMBER
 *        with the context position.
 *
 * @param[in] args Array of arguments.
 * @param[in] arg_count Count of elements in \p args.
 * @param[in] cur_node Original context node.
 * @param[in,out] set Context and result set at the same time.
 * @param[in] when_must_eval Whether to apply data node access restrictions defined for 'when' and 'must' evaluation.
 *
 * @return EXIT_SUCCESS on success, -1 on error.
 */
static int
<<<<<<< HEAD
xpath_position(struct lyxp_set **args, uint16_t arg_count, struct lyd_node *cur_node, struct lyxp_set *set,
               int UNUSED(when_must_eval), uint32_t line)
=======
xpath_position(struct lyxp_set *args, uint16_t arg_count, struct lyd_node *cur_node, struct lyxp_set *set,
               int UNUSED(when_must_eval))
>>>>>>> 48464ed9
{
    struct ly_ctx *ctx;

    if (arg_count || args) {
        LOGVAL(LYE_XPATH_INARGCOUNT, LY_VLOG_NONE, NULL, arg_count, "position()");
        return -1;
    }

    ctx = cur_node->schema->module->ctx;

    if (set->type == LYXP_SET_EMPTY) {
        set_fill_number(set, 0, ctx);
        return EXIT_SUCCESS;
    }
    if (set->type != LYXP_SET_NODE_SET) {
        LOGVAL(LYE_XPATH_INCTX, LY_VLOG_NONE, NULL, print_set_type(set), "position()");
        return -1;
    }

    set_fill_number(set, set->pos, ctx);
    return EXIT_SUCCESS;
}

/**
 * @brief Execute the XPath round(number) function. Returns LYXP_SET_NUMBER
 *        with the rounded first argument. For details refer to
 *        http://www.w3.org/TR/1999/REC-xpath-19991116/#function-round.
 *
 * @param[in] args Array of arguments.
 * @param[in] arg_count Count of elements in \p args.
 * @param[in] cur_node Original context node.
 * @param[in,out] set Context and result set at the same time.
 * @param[in] when_must_eval Whether to apply data node access restrictions defined for 'when' and 'must' evaluation.
 *
 * @return EXIT_SUCCESS on success, -1 on error.
 */
static int
<<<<<<< HEAD
xpath_round(struct lyxp_set **args, uint16_t arg_count, struct lyd_node *cur_node, struct lyxp_set *set,
            int when_must_eval, uint32_t line)
=======
xpath_round(struct lyxp_set *args, uint16_t arg_count, struct lyd_node *cur_node, struct lyxp_set *set,
            int when_must_eval)
>>>>>>> 48464ed9
{
    struct ly_ctx *ctx;

    if (arg_count != 1) {
        LOGVAL(LYE_XPATH_INARGCOUNT, LY_VLOG_NONE, NULL, arg_count, "round(number)");
        return -1;
    }

    ctx = cur_node->schema->module->ctx;

    lyxp_set_cast(args[0], LYXP_SET_NUMBER, cur_node, when_must_eval);

    /* cover only the cases where floor can't be used */
    if ((args[0]->value.num == -0) || ((args[0]->value.num < 0) && (args[0]->value.num >= -0.5))) {
        set_fill_number(set, -0, ctx);
    } else {
<<<<<<< HEAD
        args[0]->value.num += 0.5;
        if (xpath_floor(args, 1, cur_node, args[0], when_must_eval, line)) {
=======
        args->value.num += 0.5;
        if (xpath_floor(args, 1, cur_node, args, when_must_eval)) {
>>>>>>> 48464ed9
            return -1;
        }
        set_fill_number(set, args[0]->value.num, ctx);
    }

    return EXIT_SUCCESS;
}

/**
 * @brief Execute the XPath starts-with(string, string) function.
 *        Returns LYXP_SET_BOOLEAN whether the second argument is
 *        the prefix of the first or not.
 *
 * @param[in] args Array of arguments.
 * @param[in] arg_count Count of elements in \p args.
 * @param[in] cur_node Original context node.
 * @param[in,out] set Context and result set at the same time.
 * @param[in] when_must_eval Whether to apply data node access restrictions defined for 'when' and 'must' evaluation.
 *
 * @return EXIT_SUCCESS on success, -1 on error.
 */
static int
<<<<<<< HEAD
xpath_starts_with(struct lyxp_set **args, uint16_t arg_count, struct lyd_node *cur_node, struct lyxp_set *set,
                  int when_must_eval, uint32_t line)
=======
xpath_starts_with(struct lyxp_set *args, uint16_t arg_count, struct lyd_node *cur_node, struct lyxp_set *set,
                  int when_must_eval)
>>>>>>> 48464ed9
{
    struct ly_ctx *ctx;

    if (arg_count != 2) {
        LOGVAL(LYE_XPATH_INARGCOUNT, LY_VLOG_NONE, NULL, arg_count, "starts-with(string, string)");
        return -1;
    }

    ctx = cur_node->schema->module->ctx;

    lyxp_set_cast(args[0], LYXP_SET_STRING, cur_node, when_must_eval);
    lyxp_set_cast(args[1], LYXP_SET_STRING, cur_node, when_must_eval);

    if (strncmp(args[0]->value.str, args[1]->value.str, strlen(args[1]->value.str))) {
        set_fill_boolean(set, 0, ctx);
    } else {
        set_fill_boolean(set, 1, ctx);
    }

    return EXIT_SUCCESS;
}

/**
 * @brief Execute the XPath string(object?) function. Returns LYXP_SET_STRING
 *        with the string representation of either the argument or the context.
 *
 * @param[in] args Array of arguments.
 * @param[in] arg_count Count of elements in \p args.
 * @param[in] cur_node Original context node.
 * @param[in,out] set Context and result set at the same time.
 * @param[in] when_must_eval Whether to apply data node access restrictions defined for 'when' and 'must' evaluation.
 *
 * @return EXIT_SUCCESS on success, -1 on error.
 */
static int
<<<<<<< HEAD
xpath_string(struct lyxp_set **args, uint16_t arg_count, struct lyd_node *cur_node, struct lyxp_set *set,
             int when_must_eval, uint32_t line)
=======
xpath_string(struct lyxp_set *args, uint16_t arg_count, struct lyd_node *cur_node, struct lyxp_set *set,
             int when_must_eval)
>>>>>>> 48464ed9
{
    struct ly_ctx *ctx;

    if (arg_count > 1) {
        LOGVAL(LYE_XPATH_INARGCOUNT, LY_VLOG_NONE, NULL, arg_count, "string(object?)");
        return -1;
    }

    ctx = cur_node->schema->module->ctx;

    if (arg_count) {
        lyxp_set_cast(args[0], LYXP_SET_STRING, cur_node, when_must_eval);
        set_fill_set(set, args[0], ctx);
    } else {
        lyxp_set_cast(set, LYXP_SET_STRING, cur_node, when_must_eval);
    }

    return EXIT_SUCCESS;
}

/**
 * @brief Execute the XPath string-length(string?) function. Returns LYXP_SET_NUMBER
 *        with the length of the string in either the argument or the context.
 *
 * @param[in] args Array of arguments.
 * @param[in] arg_count Count of elements in \p args.
 * @param[in] cur_node Original context node.
 * @param[in,out] set Context and result set at the same time.
 * @param[in] when_must_eval Whether to apply data node access restrictions defined for 'when' and 'must' evaluation.
 *
 * @return EXIT_SUCCESS on success, -1 on error.
 */
static int
<<<<<<< HEAD
xpath_string_length(struct lyxp_set **args, uint16_t arg_count, struct lyd_node *cur_node, struct lyxp_set *set,
                    int when_must_eval, uint32_t line)
=======
xpath_string_length(struct lyxp_set *args, uint16_t arg_count, struct lyd_node *cur_node, struct lyxp_set *set,
                    int when_must_eval)
>>>>>>> 48464ed9
{
    struct ly_ctx *ctx;

    if (arg_count > 2) {
        LOGVAL(LYE_XPATH_INARGCOUNT, LY_VLOG_NONE, NULL, arg_count, "string-length(string?)");
        return -1;
    }

    ctx = cur_node->schema->module->ctx;

    if (arg_count) {
        lyxp_set_cast(args[0], LYXP_SET_STRING, cur_node, when_must_eval);
        set_fill_number(set, strlen(args[0]->value.str), ctx);
    } else {
        lyxp_set_cast(set, LYXP_SET_STRING, cur_node, when_must_eval);
        set_fill_number(set, strlen(set->value.str), ctx);
    }

    return EXIT_SUCCESS;
}

/**
 * @brief Execute the XPath substring(string, number, number?) function.
 *        Returns LYXP_SET_STRING substring of the first argument starting
 *        on the second argument index ending on the third argument index,
 *        indexed from 1. For exact definition refer to
 *        http://www.w3.org/TR/1999/REC-xpath-19991116/#function-substring.
 *
 * @param[in] args Array of arguments.
 * @param[in] arg_count Count of elements in \p args.
 * @param[in] cur_node Original context node.
 * @param[in,out] set Context and result set at the same time.
 * @param[in] when_must_eval Whether to apply data node access restrictions defined for 'when' and 'must' evaluation.
 *
 * @return EXIT_SUCCESS on success, -1 on error.
 */
static int
<<<<<<< HEAD
xpath_substring(struct lyxp_set **args, uint16_t arg_count, struct lyd_node *cur_node, struct lyxp_set *set,
                int when_must_eval, uint32_t line)
=======
xpath_substring(struct lyxp_set *args, uint16_t arg_count, struct lyd_node *cur_node, struct lyxp_set *set,
                int when_must_eval)
>>>>>>> 48464ed9
{
    int start, len;
    uint16_t str_start, str_len, pos;
    struct ly_ctx *ctx;

    if ((arg_count < 2) || (arg_count > 3)) {
        LOGVAL(LYE_XPATH_INARGCOUNT, LY_VLOG_NONE, NULL, arg_count, "substring(string, number, number?)");
        return -1;
    }

    ctx = cur_node->schema->module->ctx;

    lyxp_set_cast(args[0], LYXP_SET_STRING, cur_node, when_must_eval);

    /* start */
<<<<<<< HEAD
    if (xpath_round(&args[1], 1, cur_node, args[1], when_must_eval, line)) {
=======
    if (xpath_round(&args[1], 1, cur_node, &args[1], when_must_eval)) {
>>>>>>> 48464ed9
        return -1;
    }
    if (isfinite(args[1]->value.num)) {
        start = args[1]->value.num - 1;
    } else if (isinf(args[1]->value.num) && signbit(args[1]->value.num)) {
        start = INT_MIN;
    } else {
        start = INT_MAX;
    }

    /* len */
    if (arg_count == 3) {
<<<<<<< HEAD
        if (xpath_round(&args[2], 1, cur_node, args[2], when_must_eval, line)) {
=======
        if (xpath_round(&args[2], 1, cur_node, &args[2], when_must_eval)) {
>>>>>>> 48464ed9
            return -1;
        }
        if (isfinite(args[2]->value.num)) {
            len = args[2]->value.num;
        } else if (isnan(args[2]->value.num) || signbit(args[2]->value.num)) {
            len = 0;
        } else {
            len = INT_MAX;
        }
    } else {
        len = INT_MAX;
    }

    /* find matching character positions */
    str_start = 0;
    str_len = 0;
    for (pos = 0; args[0]->value.str[pos]; ++pos) {
        if (pos < start) {
            ++str_start;
        } else if (pos < start + len) {
            ++str_len;
        } else {
            break;
        }
    }

    set_fill_string(set, args[0]->value.str + str_start, str_len, ctx);
    return EXIT_SUCCESS;
}

/**
 * @brief Execute the XPath substring-after(string, string) function.
 *        Returns LYXP_SET_STRING with the string succeeding the occurance
 *        of the second argument in the first or an empty string.
 *
 * @param[in] args Array of arguments.
 * @param[in] arg_count Count of elements in \p args.
 * @param[in] cur_node Original context node.
 * @param[in,out] set Context and result set at the same time.
 * @param[in] when_must_eval Whether to apply data node access restrictions defined for 'when' and 'must' evaluation.
 *
 * @return EXIT_SUCCESS on success, -1 on error.
 */
static int
<<<<<<< HEAD
xpath_substring_after(struct lyxp_set **args, uint16_t arg_count, struct lyd_node *cur_node, struct lyxp_set *set,
                      int when_must_eval, uint32_t line)
=======
xpath_substring_after(struct lyxp_set *args, uint16_t arg_count, struct lyd_node *cur_node, struct lyxp_set *set,
                      int when_must_eval)
>>>>>>> 48464ed9
{
    char *ptr;
    struct ly_ctx *ctx;

    if (arg_count != 2) {
        LOGVAL(LYE_XPATH_INARGCOUNT, LY_VLOG_NONE, NULL, arg_count, "substring-after(string, string)");
        return -1;
    }

    ctx = cur_node->schema->module->ctx;

    lyxp_set_cast(args[0], LYXP_SET_STRING, cur_node, when_must_eval);
    lyxp_set_cast(args[1], LYXP_SET_STRING, cur_node, when_must_eval);

    ptr = strstr(args[0]->value.str, args[1]->value.str);
    if (ptr) {
        set_fill_string(set, ptr + strlen(args[1]->value.str), strlen(ptr + strlen(args[1]->value.str)), ctx);
    } else {
        set_fill_string(set, "", 0, ctx);
    }

    return EXIT_SUCCESS;
}

/**
 * @brief Execute the XPath substring-before(string, string) function.
 *        Returns LYXP_SET_STRING with the string preceding the occurance
 *        of the second argument in the first or an empty string.
 *
 * @param[in] args Array of arguments.
 * @param[in] arg_count Count of elements in \p args.
 * @param[in] cur_node Original context node.
 * @param[in,out] set Context and result set at the same time.
 * @param[in] when_must_eval Whether to apply data node access restrictions defined for 'when' and 'must' evaluation.
 *
 * @return EXIT_SUCCESS on success, -1 on error.
 */
static int
<<<<<<< HEAD
xpath_substring_before(struct lyxp_set **args, uint16_t arg_count, struct lyd_node *cur_node, struct lyxp_set *set,
                       int when_must_eval, uint32_t line)
=======
xpath_substring_before(struct lyxp_set *args, uint16_t arg_count, struct lyd_node *cur_node, struct lyxp_set *set,
                       int when_must_eval)
>>>>>>> 48464ed9
{
    char *ptr;
    struct ly_ctx *ctx;

    if (arg_count != 2) {
        LOGVAL(LYE_XPATH_INARGCOUNT, LY_VLOG_NONE, NULL, arg_count, "substring-before(string, string)");
        return -1;
    }

    ctx = cur_node->schema->module->ctx;

    lyxp_set_cast(args[0], LYXP_SET_STRING, cur_node, when_must_eval);
    lyxp_set_cast(args[1], LYXP_SET_STRING, cur_node, when_must_eval);

    ptr = strstr(args[0]->value.str, args[1]->value.str);
    if (ptr) {
        set_fill_string(set, args[0]->value.str, ptr - args[0]->value.str, ctx);
    } else {
        set_fill_string(set, "", 0, ctx);
    }

    return EXIT_SUCCESS;
}

/**
 * @brief Execute the XPath sum(node-set) function. Returns LYXP_SET_NUMBER
 *        with the sum of all the nodes in the context.
 *
 * @param[in] args Array of arguments.
 * @param[in] arg_count Count of elements in \p args.
 * @param[in] cur_node Original context node.
 * @param[in,out] set Context and result set at the same time.
 * @param[in] when_must_eval Whether to apply data node access restrictions defined for 'when' and 'must' evaluation.
 *
 * @return EXIT_SUCCESS on success, -1 on error.
 */
static int
<<<<<<< HEAD
xpath_sum(struct lyxp_set **args, uint16_t arg_count, struct lyd_node *cur_node, struct lyxp_set *set,
          int when_must_eval, uint32_t line)
=======
xpath_sum(struct lyxp_set *args, uint16_t arg_count, struct lyd_node *cur_node, struct lyxp_set *set,
          int when_must_eval)
>>>>>>> 48464ed9
{
    long double num;
    const char *str;
    uint16_t i;
    struct lyxp_set set_item;
    struct ly_ctx *ctx;

    if (arg_count != 1) {
        LOGVAL(LYE_XPATH_INARGCOUNT, LY_VLOG_NONE, NULL, arg_count, "sum(node-set)");
        return -1;
    }

    ctx = cur_node->schema->module->ctx;

    set_fill_number(set, 0, ctx);
    if (args[0]->type == LYXP_SET_EMPTY) {
        return EXIT_SUCCESS;
    }

<<<<<<< HEAD
    if (args[0]->type != LYXP_SET_NODE_SET) {
        LOGVAL(LYE_XPATH_INARGTYPE, line, 0, NULL, 1, print_set_type(args[0]), "sum(node-set)");
=======
    if (args->type != LYXP_SET_NODE_SET) {
        LOGVAL(LYE_XPATH_INARGTYPE, LY_VLOG_NONE, NULL, 1, print_set_type(args), "sum(node-set)");
>>>>>>> 48464ed9
        return -1;
    }

    set_item.type = LYXP_SET_NODE_SET;
    set_item.value.nodes = malloc(sizeof *set_item.value.nodes);
    if (!set_item.value.nodes) {
        LOGMEM;
        return -1;
    }
    set_item.node_type = malloc(sizeof *set_item.node_type);
    if (!set_item.node_type) {
        LOGMEM;
        free(set_item.value.nodes);
        return -1;
    }
    set_item.used = 1;
    set_item.size = 1;
    set_item.pos = 0;

    for (i = 0; i < args[0]->used; ++i) {
        set_item.value.nodes[0] = args[0]->value.nodes[i];
        set_item.node_type[0] = args[0]->node_type[i];

        str = cast_node_set_to_string(&set_item, cur_node, when_must_eval);
        num = cast_string_to_number(str);
        lydict_remove(ctx, str);
        set->value.num += num;
    }

    free(set_item.value.nodes);
    free(set_item.node_type);

    return EXIT_SUCCESS;
}

/**
 * @brief Execute the XPath text() function (node type). Returns LYXP_SET_NODE_SET
 *        with the text content of the nodes in the context.
 *
 * @param[in] args Array of arguments.
 * @param[in] arg_count Count of elements in \p args.
 * @param[in] cur_node Original context node.
 * @param[in,out] set Context and result set at the same time.
 * @param[in] when_must_eval Whether to apply data node access restrictions defined for 'when' and 'must' evaluation.
 *
 * @return EXIT_SUCCESS on success, -1 on error.
 */
static int
<<<<<<< HEAD
xpath_text(struct lyxp_set **args, uint16_t arg_count, struct lyd_node *UNUSED(cur_node), struct lyxp_set *set,
           int UNUSED(when_must_eval), uint32_t line)
=======
xpath_text(struct lyxp_set *args, uint16_t arg_count, struct lyd_node *UNUSED(cur_node), struct lyxp_set *set,
           int UNUSED(when_must_eval))
>>>>>>> 48464ed9
{
    uint16_t i;

    if (arg_count || args) {
        LOGVAL(LYE_XPATH_INARGCOUNT, LY_VLOG_NONE, NULL, arg_count, "text()");
        return -1;
    }
    if (set->type == LYXP_SET_EMPTY) {
        return EXIT_SUCCESS;
    }
    if (set->type != LYXP_SET_NODE_SET) {
        LOGVAL(LYE_XPATH_INCTX, LY_VLOG_NONE, NULL, print_set_type(set), "text()");
        return -1;
    }

    for (i = 0; i < set->used;) {
        switch (set->node_type[i]) {
        case LYXP_NODE_ELEM:
            if ((set->value.nodes[i]->schema->nodetype & (LYS_LEAF | LYS_LEAFLIST))
                    && ((struct lyd_node_leaf_list *)set->value.nodes[i])->value_str) {
                set->node_type[i] = LYXP_NODE_TEXT;
                ++i;
                break;
            }
            /* fall through */
        case LYXP_NODE_ROOT_ALL:
        case LYXP_NODE_ROOT_CONFIG:
        case LYXP_NODE_ROOT_STATE:
        case LYXP_NODE_ROOT_NOTIF:
        case LYXP_NODE_ROOT_RPC:
        case LYXP_NODE_ROOT_OUTPUT:
        case LYXP_NODE_TEXT:
        case LYXP_NODE_ATTR:
            set_remove_node(set, i);
            break;
        }
    }

    return EXIT_SUCCESS;
}

/**
 * @brief Execute the XPath translate(string, string, string) function.
 *        Returns LYXP_SET_STRING with the first argument with the characters
 *        from the second argument replaced by those on the corresponding
 *        positions in the third argument.
 *
 * @param[in] args Array of arguments.
 * @param[in] arg_count Count of elements in \p args.
 * @param[in] cur_node Original context node.
 * @param[in,out] set Context and result set at the same time.
 * @param[in] when_must_eval Whether to apply data node access restrictions defined for 'when' and 'must' evaluation.
 *
 * @return EXIT_SUCCESS on success, -1 on error.
 */
static int
<<<<<<< HEAD
xpath_translate(struct lyxp_set **args, uint16_t arg_count, struct lyd_node *cur_node, struct lyxp_set *set,
                int when_must_eval, uint32_t line)
=======
xpath_translate(struct lyxp_set *args, uint16_t arg_count, struct lyd_node *cur_node, struct lyxp_set *set,
                int when_must_eval)
>>>>>>> 48464ed9
{
    uint16_t i, j, new_used;
    char *new;
    int found, have_removed;
    struct ly_ctx *ctx;

    if (arg_count != 3) {
        LOGVAL(LYE_XPATH_INARGCOUNT, LY_VLOG_NONE, NULL, arg_count, "translate(string, string, string)");
        return -1;
    }

    ctx = cur_node->schema->module->ctx;

    lyxp_set_cast(args[0], LYXP_SET_STRING, cur_node, when_must_eval);
    lyxp_set_cast(args[1], LYXP_SET_STRING, cur_node, when_must_eval);
    lyxp_set_cast(args[2], LYXP_SET_STRING, cur_node, when_must_eval);

    new = malloc((strlen(args[0]->value.str) + 1) * sizeof(char));
    if (!new) {
        LOGMEM;
        return -1;
    }
    new_used = 0;

    have_removed = 0;
    for (i = 0; args[0]->value.str[i]; ++i) {
        found = 0;

        for (j = 0; args[1]->value.str[j]; ++j) {
            if (args[0]->value.str[i] == args[1]->value.str[j]) {
                /* removing this char */
                if (j >= strlen(args[2]->value.str)) {
                    have_removed = 1;
                    found = 1;
                    break;
                }
                /* replacing this char */
                new[new_used] = args[2]->value.str[j];
                ++new_used;
                found = 1;
                break;
            }
        }

        /* copying this char */
        if (!found) {
            new[new_used] = args[0]->value.str[i];
            ++new_used;
        }
    }

    if (have_removed) {
        new = ly_realloc(new, (new_used + 1) * sizeof(char));
        if (!new) {
            LOGMEM;
            return -1;
        }
    }
    new[new_used] = '\0';

    lyxp_set_cast(set, LYXP_SET_EMPTY, cur_node, when_must_eval);
    set->type = LYXP_SET_STRING;
    set->value.str = lydict_insert_zc(ctx, new);

    return EXIT_SUCCESS;
}

/**
 * @brief Execute the XPath true() function. Returns LYXP_SET_BOOLEAN
 *        with true value.
 *
 * @param[in] args Array of arguments.
 * @param[in] arg_count Count of elements in \p args.
 * @param[in] cur_node Original context node.
 * @param[in,out] set Context and result set at the same time.
 * @param[in] when_must_eval Whether to apply data node access restrictions defined for 'when' and 'must' evaluation.
 *
 * @return EXIT_SUCCESS on success, -1 on error.
 */
static int
<<<<<<< HEAD
xpath_true(struct lyxp_set **args, uint16_t arg_count, struct lyd_node *cur_node, struct lyxp_set *set,
           int UNUSED(when_must_eval), uint32_t line)
=======
xpath_true(struct lyxp_set *args, uint16_t arg_count, struct lyd_node *cur_node, struct lyxp_set *set,
           int UNUSED(when_must_eval))
>>>>>>> 48464ed9
{
    struct ly_ctx *ctx;

    if (arg_count || args) {
        LOGVAL(LYE_XPATH_INARGCOUNT, LY_VLOG_NONE, NULL, arg_count, "true()");
        return -1;
    }

    ctx = cur_node->schema->module->ctx;

    set_fill_boolean(set, 1, ctx);
    return EXIT_SUCCESS;
}

/*
 * moveto functions
 *
 * They and only they actually change the context (set).
 */

/**
 * @brief Resolve and find a specific model.
 *
 * @param[in] mod_name_ns Either module name or namespace.
 * @param[in] mon_nam_ns_len Length of \p mod_name_ns.
 * @param[in] ctx libyang context.
 * @param[in] is_name Whether \p mod_name_ns is module name (1) or namespace (0).
 *
 * @return Corresponding module or NULL on error.
 */
static struct lys_module *
moveto_resolve_model(const char *mod_name_ns, uint16_t mod_nam_ns_len, struct ly_ctx *ctx, int is_name)
{
    uint16_t i;
    const char *str;

    for (i = 0; i < ctx->models.used; ++i) {
        str = (is_name ? ctx->models.list[i]->name : ctx->models.list[i]->ns);
        if (!strncmp(str, mod_name_ns, mod_nam_ns_len) && !str[mod_nam_ns_len]) {
            return ctx->models.list[i];
        }
    }

    LOGINT;
    return NULL;
}

/**
 * @brief Get the context root.
 *
 * @param[in] cur_node Original context node.
 * @param[in] when_must_eval Whether to apply data node access restrictions defined for 'when' and 'must' evaluation.
 * @param[out] root_type Root type, differs only in when, must evaluation.
 *
 * @return Context root.
 */
static struct lyd_node *
moveto_get_root(struct lyd_node *cur_node, int when_must_eval, enum lyxp_node_type *root_type)
{
    struct lyd_node *root, *prev;
    int is_output = 0;

    assert(cur_node && root_type);

    if (!when_must_eval) {
        /* special kind of root that can access everything */
        for (root = cur_node; root->parent; root = root->parent);
        *root_type = LYXP_NODE_ROOT_ALL;
        return root;
    }

    /* handle all kinds of special XPath roots */
    root = cur_node;
    if (root->parent) {
        do {
            prev = root;
            root = root->parent;

            if ((root->schema->nodetype == LYS_RPC) || (root->schema->nodetype == LYS_NOTIF)) {
                if (prev->schema->parent->nodetype == LYS_OUTPUT) {
                    is_output = 1;
                }
                break;
            }
        } while (root->parent);
    }

    if (root->schema->nodetype == LYS_NOTIF) {
        *root_type = LYXP_NODE_ROOT_NOTIF;
    } else if (root->schema->nodetype == LYS_RPC) {
        if (is_output) {
            *root_type = LYXP_NODE_ROOT_OUTPUT;
        } else {
            *root_type = LYXP_NODE_ROOT_RPC;
        }
    } else {
        if (cur_node->schema->flags & LYS_CONFIG_W) {
            *root_type = LYXP_NODE_ROOT_CONFIG;
        } else {
            assert(cur_node->schema->flags & LYS_CONFIG_R);
            *root_type = LYXP_NODE_ROOT_STATE;
        }

        for (; root->prev->next; root = root->prev);
    }

    return root;
}

/**
 * @brief Move context \p set to the root. Handles absolute path.
 *        Result is LYXP_SET_NODE_SET.
 *
 * @param[in,out] set Set to use.
 * @param[in] cur_node Original context node.
 * @param[in] when_must_eval Whether to apply data node access restrictions defined for 'when' and 'must' evaluation.
 */
static void
moveto_root(struct lyxp_set *set, struct lyd_node *cur_node, int when_must_eval)
{
    struct lyd_node *root;
    enum lyxp_node_type root_type;

    if (!set) {
        return;
    }

    if (!cur_node) {
        LOGINT;
        return;
    }

    root = moveto_get_root(cur_node, when_must_eval, &root_type);

    lyxp_set_cast(set, LYXP_SET_EMPTY, cur_node, when_must_eval);
    set_insert_node(set, root, root_type, 0);
}

/**
 * @brief Check (process) \p node as a part of NameTest processing.
 *
 * @param[in] node Node to use.
 * @param[in,out] set Set to use.
 * @param[in] i Current index in \p set.
 * @param[in] cur_node Original context node.
 * @param[in] qname Qualified node name to move to.
 * @param[in] qname_len Length of \p qname.
 * @param[in] moveto_mod Expected module of the node.
 * @param[in,out] replaced Whether the node in \p set has already been replaced.
 *
 * @return EXIT_SUCCESS on success, -1 on error.
 */
static void
moveto_node_check(struct lyd_node *node, struct lyxp_set *set, uint16_t i, enum lyxp_node_type root_type,
                  const char *qname, uint16_t qname_len, struct lys_module *moveto_mod, int *replaced)
{
    /* module check */
    if (moveto_mod) {
        if (lys_node_module(node->schema) != moveto_mod) {
            return;
        }
    }

    /* context check */
    if ((root_type != LYXP_NODE_ROOT_ALL)
            && (((root_type == LYXP_NODE_ROOT_CONFIG) && (node->schema->flags & LYS_CONFIG_R))
            || ((root_type == LYXP_NODE_ROOT_OUTPUT) && (node->schema->parent->nodetype == LYS_INPUT))
            || ((root_type != LYXP_NODE_ROOT_NOTIF) && (node->schema->nodetype == LYS_NOTIF))
            || ((root_type != LYXP_NODE_ROOT_RPC) && (node->schema->nodetype == LYS_RPC)))) {
        return;
    }

    /* name check */
    if (((qname_len == 1) && (qname[0] == '*'))
            || (!strncmp(node->schema->name, qname, qname_len) && !node->schema->name[qname_len])) {
        if (!(*replaced)) {
            set->value.nodes[i] = node;
            set->node_type[i] = LYXP_NODE_ELEM;
            *replaced = 1;
        } else {
            set_insert_node(set, node, LYXP_NODE_ELEM, set->used);
        }
    }
}

/**
 * @brief Move context \p set to a node. Handles '/' and '*', 'NAME', 'PREFIX:*', or 'PREFIX:NAME'.
 *        Result is LYXP_SET_NODE_SET (or LYXP_SET_EMPTY). Indirectly context position aware.
 *
 * @param[in,out] set Set to use.
 * @param[in] cur_node Original context node.
 * @param[in] qname Qualified node name to move to.
 * @param[in] qname_len Length of \p qname.
 * @param[in] when_must_eval Whether to apply data node access restrictions defined for 'when' and 'must' evaluation.
 *
 * @return EXIT_SUCCESS on success, -1 on error.
 */
static int
moveto_node(struct lyxp_set *set, struct lyd_node *cur_node, const char *qname, uint16_t qname_len, int when_must_eval)
{
    uint16_t i, orig_used;
    int replaced, pref_len;
    struct lys_module *moveto_mod;
    struct lyd_node *sub;
    struct ly_ctx *ctx;
    enum lyxp_node_type root_type;

    if (!set || (set->type == LYXP_SET_EMPTY)) {
        return EXIT_SUCCESS;
    }

    if (set->type != LYXP_SET_NODE_SET) {
        LOGVAL(LYE_XPATH_INOP_1, LY_VLOG_NONE, NULL, "path operator", print_set_type(set));
        return -1;
    }

    ctx = cur_node->schema->module->ctx;
    moveto_get_root(cur_node, when_must_eval, &root_type);

    /* prefix */
    if (strnchr(qname, ':', qname_len)) {
        pref_len = strnchr(qname, ':', qname_len) - qname;
        moveto_mod = moveto_resolve_model(qname, pref_len, ctx, 1);
        if (!moveto_mod) {
            return -1;
        }
        qname += pref_len + 1;
        qname_len -= pref_len + 1;
    } else {
        moveto_mod = NULL;
    }

    orig_used = set->used;
    for (i = 0; (i < orig_used) && (set->type == LYXP_SET_NODE_SET); ) {
        replaced = 0;

        if ((set->node_type[i] == LYXP_NODE_ROOT_NOTIF) || (set->node_type[i] == LYXP_NODE_ROOT_RPC)) {
            moveto_node_check(set->value.nodes[i], set, i, root_type, qname, qname_len, moveto_mod, &replaced);

        } else if ((set->node_type[i] == LYXP_NODE_ROOT_CONFIG) || (set->node_type[i] == LYXP_NODE_ROOT_STATE)
                || (set->node_type[i] == LYXP_NODE_ROOT_ALL)) {
            LY_TREE_FOR(set->value.nodes[i], sub) {
                moveto_node_check(sub, set, i, root_type, qname, qname_len, moveto_mod, &replaced);
            }

        /* skip nodes without children - leaves, leaflists, and anyxmls (ouput root will eval to true) */
        } else if (!(set->value.nodes[i]->schema->nodetype & (LYS_LEAF | LYS_LEAFLIST | LYS_ANYXML))) {
            LY_TREE_FOR(set->value.nodes[i]->child, sub) {
                moveto_node_check(sub, set, i, root_type, qname, qname_len, moveto_mod, &replaced);
            }
        }

        if (!replaced) {
            /* no match */
            set_remove_node(set, i);
            --orig_used;
        } else {
            ++i;
        }
    }

    set_sort(set, cur_node, when_must_eval);
    assert(!set_sorted_dup_node_clean(set));

    return EXIT_SUCCESS;
}

/**
 * @brief Move context \p set to a node and all its descendants. Handles '//' and '*', 'NAME',
 *        'PREFIX:*', or 'PREFIX:NAME'. Result is LYXP_SET_NODE_SET (or LYXP_SET_EMPTY).
 *        Indirectly context position aware.
 *
 * @param[in] set Set to use.
 * @param[in] cur_node Original context node.
 * @param[in] qname Qualified node name to move to.
 * @param[in] qname_len Length of \p qname.
 * @param[in] when_must_eval Whether to apply data node access restrictions defined for 'when' and 'must' evaluation.
 *
 * @return EXIT_SUCCESS on success, -1 on error.
 */
static int
moveto_node_alldesc(struct lyxp_set *set, struct lyd_node *cur_node, const char *qname, uint16_t qname_len,
                    int when_must_eval)
{
    uint16_t i;
    int pref_len, all = 0, replace, match;
    struct lyd_node *next, *elem, *start;
    struct lys_module *moveto_mod;
    struct ly_ctx *ctx;
    enum lyxp_node_type root_type;

    if (!set || (set->type == LYXP_SET_EMPTY)) {
        return EXIT_SUCCESS;
    }

    if (set->type != LYXP_SET_NODE_SET) {
        LOGVAL(LYE_XPATH_INOP_1, LY_VLOG_NONE, NULL, "path operator", print_set_type(set));
        return -1;
    }

    ctx = cur_node->schema->module->ctx;
    moveto_get_root(cur_node, when_must_eval, &root_type);

    /* prefix */
    if (strnchr(qname, ':', qname_len)) {
        pref_len = strnchr(qname, ':', qname_len) - qname;
        moveto_mod = moveto_resolve_model(qname, pref_len, ctx, 1);
        if (!moveto_mod) {
            return -1;
        }
        qname += pref_len + 1;
        qname_len -= pref_len + 1;
    } else {
        moveto_mod = 0;
    }

    /* replace the original nodes (and throws away all text and attr nodes, root is replaced by a child) */
    if (moveto_node(set, cur_node, "*", 1, when_must_eval)) {
        return -1;
    }

    if ((qname_len == 1) && (qname[0] == '*')) {
        all = 1;
    }

    /* this loop traverses all the nodes in the set and addds/keeps only
     * those that match qname */
    for (i = 0; i < set->used; ) {
        /* TREE DFS */
        start = set->value.nodes[i];
        replace = 0;
        for (elem = next = start; elem; elem = next) {

            /* context check */
            if ((root_type != LYXP_NODE_ROOT_ALL)
                    && (((root_type == LYXP_NODE_ROOT_CONFIG) && (elem->schema->flags & LYS_CONFIG_R))
                    || ((root_type == LYXP_NODE_ROOT_OUTPUT) && (elem->schema->parent->nodetype == LYS_INPUT))
                    || ((root_type != LYXP_NODE_ROOT_NOTIF) && (elem->schema->nodetype == LYS_NOTIF))
                    || ((root_type != LYXP_NODE_ROOT_RPC) && (elem->schema->nodetype == LYS_RPC)))) {
                goto skip_children;
            }

            match = 1;

            /* module check */
            if (moveto_mod) {
                if (lys_node_module(elem->schema) != moveto_mod) {
                    /* no match */
                    match = 0;
                }
            }

            /* name check */
            if (!all && (strncmp(elem->schema->name, qname, qname_len) || elem->schema->name[qname_len])) {
                /* no match */
                match = 0;
            }

            if (match && (elem != start)) {
                if (set_dup_node_check(set, elem, LYXP_NODE_ELEM, i) > -1) {
                    /* we'll process it later */
                    goto skip_children;
                } else if (replace) {
                    set->value.nodes[i] = elem;
                    assert(set->node_type[i] == LYXP_NODE_ELEM);
                    replace = 0;
                } else {
                    set_insert_node(set, elem, LYXP_NODE_ELEM, i + 1);
                    ++i;
                }
            } else if (!match && (elem == start)) {
                /* we need to replace a node that is already in the set */
                replace = 1;
            }

            /* TREE DFS NEXT ELEM */
            /* select element for the next run - children first */
            next = elem->child;
            if (elem->schema->nodetype & (LYS_LEAF | LYS_LEAFLIST | LYS_ANYXML)) {
                next = NULL;
            }
            if (!next) {
skip_children:
                /* no children, so try siblings, but only if it's not the start,
                 * that is considered to be the root and it's siblings are not traversed */
                if (elem != start) {
                    next = elem->next;
                } else {
                    break;
                }
            }
            while (!next) {
                /* no siblings, go back through the parents */
                if (elem->parent == start) {
                    /* we are done, no next element to process */
                    break;
                }
                /* parent is already processed, go to its sibling */
                elem = elem->parent;
                next = elem->next;
            }
        }

        if (replace) {
            set_remove_node(set, i);
        } else {
            ++i;
        }
    }

    set_sort(set, cur_node, when_must_eval);
    assert(!set_sorted_dup_node_clean(set));

    return EXIT_SUCCESS;
}

/**
 * @brief Move context \p set to an attribute. Handles '/' and '@*', '@NAME', '@PREFIX:*',
 *        or '@PREFIX:NAME'. Result is LYXP_SET_NODE_SET (or LYXP_SET_EMPTY).
 *        Indirectly context position aware.
 *
 * @param[in,out] set Set to use.
 * @param[in] qname Qualified node name to move to.
 * @param[in] qname_len Length of \p qname.
 * @param[in] when_must_eval Whether to apply data node access restrictions defined for 'when' and 'must' evaluation.
 *
 * @return EXIT_SUCCESS on success, -1 on error.
 */
static int
moveto_attr(struct lyxp_set *set, struct lyd_node *cur_node, const char *qname, uint16_t qname_len, int when_must_eval)
{
    uint16_t i;
    int replaced, all = 0, pref_len;
    struct lys_module *moveto_mod;
    struct lyd_attr *sub;
    struct ly_ctx *ctx;

    if (!set || (set->type == LYXP_SET_EMPTY)) {
        return EXIT_SUCCESS;
    }

    if (set->type != LYXP_SET_NODE_SET) {
        LOGVAL(LYE_XPATH_INOP_1, LY_VLOG_NONE, NULL, "path operator", print_set_type(set));
        return -1;
    }

    ctx = cur_node->schema->module->ctx;

    /* prefix */
    if (strnchr(qname, ':', qname_len)) {
        pref_len = strnchr(qname, ':', qname_len) - qname;
        moveto_mod = moveto_resolve_model(qname, pref_len, ctx, 1);
        if (!moveto_mod) {
            return -1;
        }
        qname += pref_len + 1;
        qname_len -= pref_len + 1;
    } else {
        pref_len = 0;
    }

    if ((qname_len == 1) && (qname[0] == '*')) {
        all = 1;
    }

    for (i = 0; i < set->used; ) {
        replaced = 0;

        /* only attributes of an elem can be in the result, skip all the rest;
         * our attributes are always qualified */
        if (pref_len && set->node_type[i] == LYXP_NODE_ELEM) {
            LY_TREE_FOR(set->value.nodes[i]->attr, sub) {

                /* check "namespace" */
                if (sub->module != moveto_mod) {
                    /* no match */
                    continue;
                }

                if (all || (!strncmp(sub->name, qname, qname_len) && !sub->name[qname_len])) {
                    /* match */
                    if (!replaced) {
                        set->value.attrs[i] = sub;
                        set->node_type[i] = LYXP_NODE_ATTR;
                        replaced = 1;
                    } else {
                        set_insert_node(set, (struct lyd_node *)sub, LYXP_NODE_ATTR, i + 1);
                        ++i;
                    }
                }
            }
        }

        if (!replaced) {
            /* no match */
            set_remove_node(set, i);
        } else {
            ++i;
        }
    }

    /* no need to sort */
    (void)when_must_eval; /* suppress unused variable warning */
    assert(!set_sort(set, cur_node, when_must_eval));
    assert(!set_sorted_dup_node_clean(set));

    return EXIT_SUCCESS;
}

/**
 * @brief Move context \p set1 to union with \p set2. \p set2 is emptied afterwards.
 *        Result is LYXP_SET_NODE_SET (or LYXP_SET_EMPTY). Context position aware.
 *
 * @param[in,out] set1 Set to use for the result.
 * @param[in] set2 Set that is copied to \p set1.
 * @param[in] cur_node Original context node.
 * @param[in] when_must_eval Whether to apply data node access restrictions defined for 'when' and 'must' evaluation.
 *
 * @return EXIT_SUCCESS on success, -1 on error.
 */
static int
moveto_union(struct lyxp_set *set1, struct lyxp_set *set2, struct lyd_node *cur_node, int when_must_eval)
{
    if (((set1->type != LYXP_SET_NODE_SET) && (set1->type != LYXP_SET_EMPTY))
            || ((set2->type != LYXP_SET_NODE_SET) && (set2->type != LYXP_SET_EMPTY))) {
        LOGVAL(LYE_XPATH_INOP_2, LY_VLOG_NONE, NULL, "union", print_set_type(set1), print_set_type(set2));
        return -1;
    }

    /* set2 is empty or both set1 and set2 */
    if (set2->type == LYXP_SET_EMPTY) {
        return EXIT_SUCCESS;
    }

    if (set1->type == LYXP_SET_EMPTY) {
        memcpy(set1, set2, sizeof *set1);
        /* dynamic memory belongs to set1 now, do not free */
        set2->type = LYXP_SET_EMPTY;
        return EXIT_SUCCESS;
    }

    /* remove all other nodes */
    if (set1->pos || set2->pos) {
        assert(set1->pos && set2->pos);

        if (set1->pos > 1) {
            set1->value.nodes[0] = set1->value.nodes[set1->pos - 1];
            set1->node_type[0] = set1->node_type[set1->pos - 1];
        }
        set1->used = 1;

        if (set2->pos > 1) {
            set2->value.nodes[0] = set2->value.nodes[set2->pos - 1];
            set2->node_type[0] = set2->node_type[set2->pos - 1];
        }
        set2->used = 1;
    }

    /* make sure there is enough memory */
    if (set1->size - set1->used < set2->used) {
        set1->size = set1->used + set2->used;
        set1->value.nodes = realloc(set1->value.nodes, set1->size * sizeof *set1->value.nodes);
        set1->node_type = realloc(set1->node_type, set1->size * sizeof *set1->node_type);
    }

    /* copy nodes */
    memcpy(&set1->value.nodes[set1->used], set2->value.nodes, set2->used * sizeof *set2->value.nodes);
    memcpy(&set1->node_type[set1->used], set2->node_type, set2->used * sizeof *set2->node_type);
    set1->used += set2->used;

    lyxp_set_cast(set2, LYXP_SET_EMPTY, cur_node, when_must_eval);

    /* sort, remove duplicates */
    set_sort(set1, cur_node, when_must_eval);
    set_sorted_dup_node_clean(set1);

    return EXIT_SUCCESS;
}

/**
 * @brief Move context \p set to an attribute in any of the descendants. Handles '//' and '@*',
 *        '@NAME', '@PREFIX:*', or '@PREFIX:NAME'. Result is LYXP_SET_NODE_SET (or LYXP_SET_EMPTY).
 *        Indirectly context position aware.
 *
 * @param[in,out] set Set to use.
 * @param[in] cur_node Original context node.
 * @param[in] qname Qualified node name to move to.
 * @param[in] qname_len Length of \p qname.
 * @param[in] when_must_eval Whether to apply data node access restrictions defined for 'when' and 'must' evaluation.
 *
 * @return EXIT_SUCCESS on success, -1 on error.
 */
static int
moveto_attr_alldesc(struct lyxp_set *set, struct lyd_node *cur_node, const char *qname, uint16_t qname_len,
                    int when_must_eval)
{
    uint16_t i;
    int pref_len, replaced, all = 0;
    struct lyd_attr *sub;
    struct lys_module *moveto_mod;
    struct lyxp_set *set_all_desc = NULL;
    struct ly_ctx *ctx;

    if (!set || (set->type == LYXP_SET_EMPTY)) {
        return EXIT_SUCCESS;
    }

    if (set->type != LYXP_SET_NODE_SET) {
        LOGVAL(LYE_XPATH_INOP_1, LY_VLOG_NONE, NULL, "path operator", print_set_type(set));
        return -1;
    }

    ctx = cur_node->schema->module->ctx;

    /* prefix */
    if (strnchr(qname, ':', qname_len)) {
        pref_len = strnchr(qname, ':', qname_len) - qname;
        moveto_mod = moveto_resolve_model(qname, pref_len, ctx, 1);
        if (!moveto_mod) {
            return -1;
        }
        qname += pref_len + 1;
        qname_len -= pref_len + 1;
    } else {
        moveto_mod = 0;
    }

    /* can be optimized similarly to moveto_node_alldesc() and save considerable amount of memory,
     * but it likely won't be used much, so it's a waste of time */
    /* copy the context */
    set_all_desc = set_copy(set, ctx);
    /* get all descendant nodes (the original context nodes are removed) */
    if (moveto_node_alldesc(set_all_desc, cur_node, "*", 1, when_must_eval)) {
        lyxp_set_free(set_all_desc, ctx);
        return -1;
    }
    /* prepend the original context nodes */
    if (moveto_union(set, set_all_desc, cur_node, when_must_eval)) {
        lyxp_set_free(set_all_desc, ctx);
        return -1;
    }
    lyxp_set_free(set_all_desc, ctx);

    if ((qname_len == 1) && (qname[0] == '*')) {
        all = 1;
    }

    for (i = 0; i < set->used; ) {
        replaced = 0;

        /* only attributes of an elem can be in the result, skip all the rest,
         * we have all attributes qualified in lyd tree */
        if (moveto_mod && set->node_type[i] == LYXP_NODE_ELEM) {
            LY_TREE_FOR(set->value.nodes[i]->attr, sub) {
                /* check "namespace" */
                if (sub->module != moveto_mod) {
                    /* no match */
                    continue;
                }

                if (all || (!strncmp(sub->name, qname, qname_len) && !sub->name[qname_len])) {
                    /* match */
                    if (!replaced) {
                        set->value.attrs[i] = sub;
                        set->node_type[i] = LYXP_NODE_ATTR;
                        replaced = 1;
                    } else {
                        set_insert_node(set, (struct lyd_node *)sub, LYXP_NODE_ATTR, i + 1);
                        ++i;
                    }
                }
            }
        }

        if (!replaced) {
            /* no match */
            set_remove_node(set, i);
        } else {
            ++i;
        }
    }

    /* no need to sort */
    assert(!set_sort(set, cur_node, when_must_eval));
    assert(!set_sorted_dup_node_clean(set));

    return EXIT_SUCCESS;
}

/**
 * @brief Move context \p set to self. Handles '/' or '//' and '.'. Result is LYXP_SET_NODE_SET
 *        (or LYXP_SET_EMPTY). Indirectly context position aware.
 *
 * @param[in,out] set Set to use.
 * @param[in] cur_node Original context node.
 * @param[in] all_desc Whether to go to all descendants ('//') or not ('/').
 * @param[in] when_must_eval Whether to apply data node access restrictions defined for 'when' and 'must' evaluation.
 *
 * @return EXIT_SUCCESS on success, -1 on error.
 */
static int
moveto_self(struct lyxp_set *set, struct lyd_node *cur_node, int all_desc, int when_must_eval)
{
    struct lyd_node *sub;
    uint16_t i, cont_i;
    enum lyxp_node_type root_type;

    if (!set || (set->type == LYXP_SET_EMPTY)) {
        return EXIT_SUCCESS;
    }

    if (set->type != LYXP_SET_NODE_SET) {
        LOGVAL(LYE_XPATH_INOP_1, LY_VLOG_NONE, NULL, "path operator", print_set_type(set));
        return -1;
    }

    /* nothing to do */
    if (!all_desc) {
        return EXIT_SUCCESS;
    }

    moveto_get_root(cur_node, when_must_eval, &root_type);

    /* add all the children, they get added recursively */
    for (i = 0; i < set->used; ++i) {
        cont_i = 0;

        /* do not touch attributes and text nodes */
        if ((set->node_type[i] == LYXP_NODE_TEXT) || (set->node_type[i] == LYXP_NODE_ATTR)) {
            continue;
        }

        /* skip anyxmls */
        if (set->value.nodes[i]->schema->nodetype == LYS_ANYXML) {
            continue;
        }

        /* add all the children ... */
        if (!(set->value.nodes[i]->schema->nodetype & (LYS_LEAF | LYS_LEAFLIST))) {
            LY_TREE_FOR(set->value.nodes[i]->child, sub) {
                /* context check */
                if ((root_type != LYXP_NODE_ROOT_ALL)
                        && (((root_type == LYXP_NODE_ROOT_CONFIG) && (sub->schema->flags & LYS_CONFIG_R))
                        || ((root_type == LYXP_NODE_ROOT_OUTPUT) && (sub->schema->parent->nodetype == LYS_INPUT))
                        || ((root_type != LYXP_NODE_ROOT_NOTIF) && (sub->schema->nodetype == LYS_NOTIF))
                        || ((root_type != LYXP_NODE_ROOT_RPC) && (sub->schema->nodetype == LYS_RPC)))) {
                    continue;
                }

                if (set_dup_node_check(set, sub, LYXP_NODE_ELEM, -1) == -1) {
                    set_insert_node(set, sub, LYXP_NODE_ELEM, i + cont_i + 1);
                    ++cont_i;
                }
            }

        /* ... or add their text node, ... */
        } else {
            /* ... but only non-empty */
            sub = set->value.nodes[i];
            if (((struct lyd_node_leaf_list *)sub)->value_str) {
                if (set_dup_node_check(set, sub, LYXP_NODE_TEXT, -1) == -1) {
                    set_insert_node(set, sub, LYXP_NODE_TEXT, i + 1);
                }
            }
        }
    }

    set_sort(set, cur_node, when_must_eval);
    assert(!set_sorted_dup_node_clean(set));
    return EXIT_SUCCESS;
}

/**
 * @brief Move context \p set to parent. Handles '/' or '//' and '..'. Result is LYXP_SET_NODE_SET
 *        (or LYXP_SET_EMPTY). Indirectly context position aware.
 *
 * @param[in] set Set to use.
 * @param[in] cur_node Original context node.
 * @param[in] all_desc Whether to go to all descendants ('//') or not ('/').
 * @param[in] when_must_eval Whether to apply data node access restrictions defined for 'when' and 'must' evaluation.
 *
 * @return EXIT_SUCCESS on success, -1 on error.
 */
static int
moveto_parent(struct lyxp_set *set, struct lyd_node *cur_node, int all_desc, int when_must_eval)
{
    uint16_t i;
    struct lyd_node *node, *new_node, *root;
    enum lyxp_node_type root_type, new_type;

    if (!set || (set->type == LYXP_SET_EMPTY)) {
        return EXIT_SUCCESS;
    }

    if (set->type != LYXP_SET_NODE_SET) {
        LOGVAL(LYE_XPATH_INOP_1, LY_VLOG_NONE, NULL, "path operator", print_set_type(set));
        return -1;
    }

    if (all_desc) {
        /* <path>//.. == <path>//./.. */
        if (moveto_self(set, cur_node, 1, when_must_eval)) {
            return -1;
        }
    }

    root = moveto_get_root(cur_node, when_must_eval, &root_type);

    for (i = 0; i < set->used; ) {
        node = set->value.nodes[i];

        if (set->node_type[i] == LYXP_NODE_ELEM) {
            new_node = node->parent;
        } else if (set->node_type[i] == LYXP_NODE_TEXT) {
            new_node = node;
        } else if (set->node_type[i] == LYXP_NODE_ATTR) {
            new_node = lyd_attr_parent(root, set->value.attrs[i]);
            if (!new_node) {
                LOGINT;
                return -1;
            }
        } else {
            /* root does not have a parent */
            set_remove_node(set, i);
            continue;
        }

        /* node already there can also be the root */
        if (root == node) {
            if (!when_must_eval) {
                new_type = LYXP_NODE_ROOT_ALL;
            } else if (node->schema->nodetype == LYS_RPC) {
                new_type = LYXP_NODE_ROOT_RPC;
            } else if (node->schema->nodetype == LYS_NOTIF) {
                new_type = LYXP_NODE_ROOT_NOTIF;
            } else {
                if (cur_node->schema->flags & LYS_CONFIG_W) {
                    new_type = LYXP_NODE_ROOT_CONFIG;
                } else {
                    assert(cur_node->schema->flags & LYS_CONFIG_R);
                    new_type = LYXP_NODE_ROOT_STATE;
                }
            }
            new_node = node;

        /* node has no parent */
        } else if (!new_node) {
            if (!when_must_eval) {
                new_type = LYXP_NODE_ROOT_ALL;
            } else if (cur_node->schema->flags & LYS_CONFIG_W) {
                new_type = LYXP_NODE_ROOT_CONFIG;
            } else {
                assert(cur_node->schema->flags & LYS_CONFIG_R);
                new_type = LYXP_NODE_ROOT_STATE;
            }
#ifndef NDEBUG
            for (; node->prev->next; node = node->prev);
            if (node != root) {
                LOGINT;
            }
#endif
            new_node = root;

        /* new node is the root (not interesting except this one case) */
        } else if ((new_node == root) && (root_type == LYXP_NODE_ROOT_OUTPUT)) {
            assert(new_node->schema->nodetype == LYS_RPC);
            new_type = LYXP_NODE_ROOT_OUTPUT;

        /* node has a standard parent (it can equal the root, it's not the root yet since they are fake) */
        } else {
            new_type = LYXP_NODE_ELEM;
        }

        assert((new_type == LYXP_NODE_ELEM) || ((new_type == root_type) && (new_node == root)));

        if (set_dup_node_check(set, new_node, new_type, -1) > -1) {
            set_remove_node(set, i);
        } else {
            set->node_type[i] = new_type;
            set->value.nodes[i] = new_node;

            ++i;
        }
    }

    set_sort(set, cur_node, when_must_eval);
    assert(!set_sorted_dup_node_clean(set));
    return EXIT_SUCCESS;
}

/**
 * @brief Move context \p set to the result of a comparison. Handles '=', '!=', '<=', '<', '>=', or '>'.
 *        Result is LYXP_SET_BOOLEAN. Indirectly context position aware.
 *
 * @param[in,out] set1 Set to use for the result.
 * @param[in] set2 Set acting as the second operand for \p op.
 * @param[in] op Comparison operator to process.
 * @param[in] cur_node Original context node.
 */
static void
moveto_op_comp(struct lyxp_set *set1, struct lyxp_set *set2, const char *op, struct lyd_node *cur_node,
               int when_must_eval)
{
    /*
     * NODE SET + NODE SET = STRING + STRING  /1 STRING, 2 STRING
     * NODE SET + STRING = STRING + STRING    /1 STRING (2 STRING)
     * NODE SET + NUMBER = NUMBER + NUMBER    /1 NUMBER (2 NUMBER)
     * NODE SET + BOOLEAN = BOOLEAN + BOOLEAN /1 BOOLEAN (2 BOOLEAN)
     * STRING + NODE SET = STRING + STRING    /(1 STRING) 2 STRING
     * NUMBER + NODE SET = NUMBER + NUMBER    /(1 NUMBER) 2 NUMBER
     * BOOLEAN + NODE SET = BOOLEAN + BOOLEAN /(1 BOOLEAN) 2 BOOLEAN
     *
     * '=' or '!='
     * BOOLEAN + BOOLEAN
     * BOOLEAN + STRING = BOOLEAN + BOOLEAN   /(1 BOOLEAN) 2 BOOLEAN
     * BOOLEAN + NUMBER = BOOLEAN + BOOLEAN   /(1 BOOLEAN) 2 BOOLEAN
     * STRING + BOOLEAN = BOOLEAN + BOOLEAN   /1 BOOLEAN (2 BOOLEAN)
     * NUMBER + BOOLEAN = BOOLEAN + BOOLEAN   /1 BOOLEAN (2 BOOLEAN)
     * NUMBER + NUMBER
     * NUMBER + STRING = NUMBER + NUMBER      /(1 NUMBER) 2 NUMBER
     * STRING + NUMBER = NUMBER + NUMBER      /1 NUMBER (2 NUMBER)
     * STRING + STRING
     *
     * '<=', '<', '>=', '>'
     * NUMBER + NUMBER
     * BOOLEAN + BOOLEAN = NUMBER + NUMBER    /1 NUMBER, 2 NUMBER
     * BOOLEAN + NUMBER = NUMBER + NUMBER     /1 NUMBER (2 NUMBER)
     * BOOLEAN + STRING = NUMBER + NUMBER     /1 NUMBER, 2 NUMBER
     * NUMBER + STRING = NUMBER + NUMBER      /(1 NUMBER) 2 NUMBER
     * STRING + STRING = NUMBER + NUMBER      /1 NUMBER, 2 NUMBER
     * STRING + NUMBER = NUMBER + NUMBER      /1 NUMBER (2 NUMBER)
     * NUMBER + BOOLEAN = NUMBER + NUMBER     /(1 NUMBER) 2 NUMBER
     * STRING + BOOLEAN = NUMBER + NUMBER     /(1 NUMBER) 2 NUMBER
     */
    int result;
    struct ly_ctx *ctx;

    ctx = cur_node->schema->module->ctx;

    /* we can evaluate it immediately */
    if ((set1->type == set2->type) && (set1->type != LYXP_SET_EMPTY) && (set1->type != LYXP_SET_NODE_SET)
            && (((op[0] == '=') || (op[0] == '!')) || ((set1->type != LYXP_SET_BOOLEAN) && (set1->type != LYXP_SET_STRING)))) {

        /* compute result */
        if (op[0] == '=') {
            if (set1->type == LYXP_SET_BOOLEAN) {
                result = (set1->value.bool == set2->value.bool);
            } else if (set1->type == LYXP_SET_NUMBER) {
                result = (set1->value.num == set2->value.num);
            } else {
                result = (ly_strequal(set1->value.str, set2->value.str, 1));
            }
        } else if (op[0] == '!') {
            if (set1->type == LYXP_SET_BOOLEAN) {
                result = (set1->value.bool != set2->value.bool);
            } else if (set1->type == LYXP_SET_NUMBER) {
                result = (set1->value.num != set2->value.num);
            } else {
                result = (!ly_strequal(set1->value.str, set2->value.str, 1));
            }
        } else {
            if (set1->type != LYXP_SET_NUMBER) {
                LOGINT;
                return;
            }

            if (op[0] == '<') {
                if (op[1] == '=') {
                    result = (set1->value.num <= set2->value.num);
                } else {
                    result = (set1->value.num < set2->value.num);
                }
            } else {
                if (op[1] == '=') {
                    result = (set1->value.num >= set2->value.num);
                } else {
                    result = (set1->value.num > set2->value.num);
                }
            }
        }

        /* assign result */
        if (result) {
            set_fill_boolean(set1, 1, ctx);
        } else {
            set_fill_boolean(set1, 0, ctx);
        }

        return;
    }

    /* convert first */
    if (((set1->type == LYXP_SET_NODE_SET) || (set1->type == LYXP_SET_EMPTY) || (set1->type == LYXP_SET_STRING))
            && ((set2->type == LYXP_SET_NODE_SET) || (set2->type == LYXP_SET_EMPTY) || (set2->type == LYXP_SET_STRING))
            && ((set1->type != LYXP_SET_STRING) || (set2->type != LYXP_SET_STRING))) {
        lyxp_set_cast(set1, LYXP_SET_STRING, cur_node, when_must_eval);
        lyxp_set_cast(set2, LYXP_SET_STRING, cur_node, when_must_eval);

    } else if ((((set1->type == LYXP_SET_NODE_SET) || (set1->type == LYXP_SET_EMPTY) || (set1->type == LYXP_SET_BOOLEAN))
            && ((set2->type == LYXP_SET_NODE_SET) || (set2->type == LYXP_SET_EMPTY) || (set2->type == LYXP_SET_BOOLEAN)))
            || (((op[0] == '=') || (op[0] == '!')) && ((set1->type == LYXP_SET_BOOLEAN) || (set2->type == LYXP_SET_BOOLEAN)))) {
        lyxp_set_cast(set1, LYXP_SET_BOOLEAN, cur_node, when_must_eval);
        lyxp_set_cast(set2, LYXP_SET_BOOLEAN, cur_node, when_must_eval);

    } else {
        lyxp_set_cast(set1, LYXP_SET_NUMBER, cur_node, when_must_eval);
        lyxp_set_cast(set2, LYXP_SET_NUMBER, cur_node, when_must_eval);
    }

    /* now we can evaluate */
    moveto_op_comp(set1, set2, op, cur_node, when_must_eval);
}

/**
 * @brief Move context \p set to the result of a basic operation. Handles '+', '-', unary '-', '*', 'div',
 *        or 'mod'. Result is LYXP_SET_NUMBER. Indirectly context position aware.
 *
 * @param[in,out] set1 Set to use for the result.
 * @param[in] set2 Set acting as the second operand for \p op.
 * @param[in] op Operator to process.
 * @param[in] cur_node Original context node.
 */
static void
moveto_op_math(struct lyxp_set *set1, struct lyxp_set *set2, const char *op, struct lyd_node *cur_node,
               int when_must_eval)
{
    struct ly_ctx *ctx;

    ctx = cur_node->schema->module->ctx;

    /* unary '-' */
    if (!set2 && (op[0] == '-')) {
        lyxp_set_cast(set1, LYXP_SET_NUMBER, cur_node, when_must_eval);
        set1->value.num *= -1;
        lyxp_set_free(set2, ctx);
        return;
    }

    assert(set1 && set2);

    lyxp_set_cast(set1, LYXP_SET_NUMBER, cur_node, when_must_eval);
    lyxp_set_cast(set2, LYXP_SET_NUMBER, cur_node, when_must_eval);

    switch (op[0]) {
    /* '+' */
    case '+':
        set1->value.num += set2->value.num;
        break;

    /* '-' */
    case '-':
        set1->value.num -= set2->value.num;
        break;

    /* '*' */
    case '*':
        set1->value.num *= set2->value.num;
        break;

    /* 'div' */
    case 'd':
        set1->value.num /= set2->value.num;
        break;

    /* 'mod' */
    case 'm':
        set1->value.num = ((long long)set1->value.num) % ((long long)set2->value.num);
        break;

    default:
        LOGINT;
        break;
    }
}

/* MAY BE REIMPLEMENTED ONCE
 * moveto_schema functions
 *

static struct lys_node *
moveto_schema_get_root(struct lys_node *cur_node)
{
    for (; cur_node; cur_node = cur_node->parent) {
        if (cur_node->nodetype & (LYS_NOTIF | LYS_RPC | LYS_OUTPUT)) {
            break;
        }
    }

    return cur_node;
}

static void
moveto_schema_root(struct lyxp_set *set, struct lys_node *cur_node)
{
    struct lys_node *root;
    int is_output;

    if (!set) {
        return;
    }

    if (!cur_node) {
        LOGINT;
        return;
    }

    lyxp_set_cast(set, LYXP_SET_EMPTY, cur_node->module->ctx);

    root = moveto_schema_get_root(cur_node, &is_output);

    if (!root) {
        set_insert_node(set, root, LYXP_NODE_ROOT_TOP, 0);
    } else if (root->nodetype == LYS_NOTIF) {
        set_insert_node(set, root, LYXP_NODE_ROOT_NOTIF, 0);
    } else if (root->nodetype == LYS_RPC) {
        set_insert_node(set, root, LYXP_NODE_ROOT_RPC, 0);
    } else {
        assert(root->nodetype == LYS_OUTPUT);
        set_insert_node(set, root, LYXP_NODE_ROOT_OUTPUT, 0);
    }
}

static void
moveto_schema_node_check(struct lys_node *node, struct lyxp_set *set, uint16_t i, struct lys_node *cur_node,
                         const char *qname, uint16_t qname_len, struct lys_module *moveto_mod, int *replaced)
{
    struct lys_module *cur_mod;
    struct lys_node *child;

    if (node->nodetype & (LYS_GROUPING | LYS_AUGMENT)) {
        return;
    }

    if (node->nodetype & (LYS_USES | LYS_CHOICE | LYS_CASE | LYS_INPUT | LYS_OUTPUT)) {
        LY_TREE_FOR(node->child, child) {
            moveto_schema_node_check(child, set, i, cur_node, qname, qname_len, moveto_mod, replaced);
        }
        return;
    }

    * module check *
    if (moveto_mod) {
        cur_mod = node->module;
        if (cur_mod->type) {
            cur_mod = ((struct lys_submodule *)cur_mod)->belongsto;
        }
        if (cur_mod != moveto_mod) {
            return;
        }
    }

    * context check *
    if ((cur_node->flags & LYS_CONFIG_W) && (node->flags & LYS_CONFIG_R)) {
        return;
    }

    * name check *
    if (((qname[0] == '*') && (qname_len == 1))
            || (!strncmp(node->name, qname, qname_len) && !node->name[qname_len])) {
        if (!(*replaced)) {
            set->value.nodes[i] = (struct lyd_node *)node;
            set->node_type[i] = LYXP_NODE_ELEM;
            *replaced = 1;
        } else {
            set_insert_node(set, node, LYXP_NODE_ELEM, set->used);
        }
    }
}

static int
moveto_schema_node(struct lyxp_set *set, struct lys_node *cur_node, const char *qname, uint16_t qname_len)
{
    uint16_t i, orig_used, j;
    int replaced, pref_len;
    struct lys_module *moveto_mod;
    struct lys_node *sub;
    struct ly_ctx *ctx;

    if (!set || (set->type == LYXP_SET_EMPTY)) {
        return EXIT_SUCCESS;
    }

    if (set->type != LYXP_SET_NODE_SET) {
        LOGVAL(LYE_XPATH_INOP_1, "path operator", print_set_type(set));
        return -1;
    }

    ctx = cur_node->module->ctx;

    * prefix *
    if (strnchr(qname, ':', qname_len)) {
        pref_len = strnchr(qname, ':', qname_len) - qname;
        moveto_mod = moveto_resolve_model(qname, pref_len, ctx, 1);
        if (!moveto_mod) {
            return -1;
        }
        qname += pref_len + 1;
        qname_len -= pref_len + 1;
    } else {
        moveto_mod = NULL;
    }

    orig_used = set->used;
    for (i = 0; i < orig_used; ) {
        replaced = 0;

        if (set->node_type[i] == LYXP_NODE_ROOT_TOP) {
            for (j = 0; j < ctx->models.used; ++j) {
                LY_TREE_FOR(ctx->models.list[j]->data, sub) {
                    * LYS_GROUPING and LYS_USES handled inside *
                    moveto_schema_node_check(sub, set, i, cur_node, qname, qname_len, moveto_mod, &replaced);
                }
            }
        } else if ((set->node_type[i] == LYXP_NODE_ROOT_NOTIF) || (set->node_type[i] == LYXP_NODE_ROOT_RPC)) {
            LY_TREE_FOR((struct lys_node *)set->value.nodes[i], sub) {
                moveto_schema_node_check(sub, set, i, cur_node, qname, qname_len, moveto_mod, &replaced);
            }
        } else if ((set->node_type[i] == LYXP_NODE_ROOT_OUTPUT) || (set->node_type[i] == LYXP_NODE_ELEM)) {
            LY_TREE_FOR(((struct lys_node *)set->value.nodes[i])->child, sub) {
                moveto_schema_node_check(sub, set, i, cur_node, qname, qname_len, moveto_mod, &replaced);
            }
        }
        * LYXP_NODE_TEXT gets removed *

        if (!replaced) {
            * no match *
            set_remove_node(set, i);
            --orig_used;
        } else {
            ++i;
        }
    }

    set_sort(set, 1);
    assert(!set_sorted_dup_node_clean(set));

    return EXIT_SUCCESS;
}

static int
moveto_schema_node_alldesc(struct lyxp_set *set, struct lys_node *cur_node, const char *qname, uint16_t qname_len)
{
    uint16_t i;
    int pref_len, all = 0, replace, match;
    struct lys_node *next, *elem, *start;
    struct lys_module *moveto_mod, *cur_mod;
    struct ly_ctx *ctx;

    if (!set || (set->type == LYXP_SET_EMPTY)) {
        return EXIT_SUCCESS;
    }

    if (set->type != LYXP_SET_NODE_SET) {
        LOGVAL(LYE_XPATH_INOP_1, "path operator", print_set_type(set));
        return -1;
    }

    ctx = cur_node->module->ctx;

    * prefix *
    if (strnchr(qname, ':', qname_len)) {
        pref_len = strnchr(qname, ':', qname_len) - qname;
        moveto_mod = moveto_resolve_model(qname, pref_len, ctx, 1);
        if (!moveto_mod) {
            return -1;
        }
        qname += pref_len + 1;
        qname_len -= pref_len + 1;
    } else {
        pref_len = 0;
    }

    * replace the original nodes (and throw away all text nodes, root nodes are replaced by their children) *
    if (moveto_schema_node(set, cur_node, "*", 1)) {
        return -1;
    }

    if ((qname_len == 1) && (qname[0] == '*')) {
        all = 1;
    }

    * this loop traverses all the nodes in the set and addds/keeps only
     * those that match qname *
    for (i = 0; i < set->used; ) {
        * TREE DFS *
        start = (struct lys_node *)set->value.nodes[i];
        replace = 0;
        for (elem = next = start; elem; elem = next) {
            * it should not be possible to find them here *
            assert(!(elem->nodetype & (LYS_NOTIF | LYS_RPC)));

            * duplicated nodes skipped, context check *
            if ((elem->nodetype & (LYS_GROUPING | LYS_AUGMENT))
                    || ((cur_node->flags & LYS_CONFIG_W) && (elem->flags & LYS_CONFIG_R))){
                goto skip_children;
            }

            * schema-only (not data) elements are skipped this way *
            if (elem->nodetype & (LYS_USES | LYS_CHOICE | LYS_CASE | LYS_INPUT | LYS_OUTPUT)) {
                match = 0;
            } else {
                match = 1;
            }

            * module check *
            if (pref_len) {
                cur_mod = elem->module;
                if (cur_mod->type) {
                    cur_mod = ((struct lys_submodule *)cur_mod)->belongsto;
                }
                if (cur_mod != moveto_mod) {
                    * no match *
                    match = 0;
                }
            }

            * name check *
            if (!all && (strncmp(elem->name, qname, qname_len) || elem->name[qname_len])) {
                * no match *
                match = 0;
            }

            if (match && (elem != start)) {
                if (set_dup_node_check(set, elem, LYXP_NODE_ELEM, i) > -1) {
                    * we'll process it later *
                    goto skip_children;
                } else if (replace) {
                    set->value.nodes[i] = (struct lyd_node *)elem;
                    assert(set->node_type[i] == LYXP_NODE_ELEM);
                    replace = 0;
                } else {
                    set_insert_node(set, elem, LYXP_NODE_ELEM, i + 1);
                    ++i;
                }
            } else if (!match && (elem == start)) {
                * we need to replace a node that is already in the set *
                replace = 1;
            }

            * TREE DFS NEXT ELEM *
            * select element for the next run - children first *
            next = elem->child;
            if (!next) {
skip_children:
                * no children, so try siblings, but only if it's not the start,
                 * that is considered to be the root and it's siblings are not traversed *
                if (elem != start) {
                    next = elem->next;
                } else {
                    break;
                }
            }
            while (!next) {
                * no siblings, go back through the parents *
                if (elem->parent == start) {
                    * we are done, no next element to process *
                    break;
                }
                * parent is already processed, go to its sibling *
                elem = elem->parent;
                * this was an augment, behave accordingly *
                if (elem->nodetype == LYS_AUGMENT) {
                    elem = ((struct lys_node_augment *)elem)->target;
                }
                next = elem->next;
            }
        }

        if (replace) {
            set_remove_node(set, i);
        } else {
            ++i;
        }
    }

    set_sort(set, 1);
    assert(!set_sorted_dup_node_clean(set));

    return EXIT_SUCCESS;
}

static int
moveto_schema_union(struct lyxp_set *set1, struct lyxp_set *set2)
{
    if (((set1->type != LYXP_SET_NODE_SET) && (set1->type != LYXP_SET_EMPTY))
            || ((set2->type != LYXP_SET_NODE_SET) && (set2->type != LYXP_SET_EMPTY))) {
        LOGVAL(LYE_XPATH_INOP_2, "union", print_set_type(set1), print_set_type(set2));
        return -1;
    }

    * set2 is empty or both set1 and set2 *
    if (set2->type == LYXP_SET_EMPTY) {
        return EXIT_SUCCESS;
    }

    if (set1->type == LYXP_SET_EMPTY) {
        memcpy(set1, set2, sizeof *set1);
        * dynamic memory belongs to set1 now, do not free *
        set2->type = LYXP_SET_EMPTY;
        return EXIT_SUCCESS;
    }

    * remove all other nodes *
    if (set1->pos || set2->pos) {
        assert(set1->pos && set2->pos);

        if (set1->pos > 1) {
            set1->value.nodes[0] = set1->value.nodes[set1->pos - 1];
            set1->node_type[0] = set1->node_type[set1->pos - 1];
        }
        set1->used = 1;

        if (set2->pos > 1) {
            set2->value.nodes[0] = set2->value.nodes[set2->pos - 1];
            set2->node_type[0] = set2->node_type[set2->pos - 1];
        }
        set2->used = 1;
    }

    * make sure there is enough memory *
    if (set1->size - set1->used < set2->used) {
        set1->size = set1->used + set2->used;
        set1->value.nodes = realloc(set1->value.nodes, set1->size * sizeof *set1->value.nodes);
        set1->node_type = realloc(set1->node_type, set1->size * sizeof *set1->node_type);
    }

    * copy nodes *
    memcpy(&set1->value.nodes[set1->used], set2->value.nodes, set2->used * sizeof *set2->value.nodes);
    memcpy(&set1->node_type[set1->used], set2->node_type, set2->used * sizeof *set2->node_type);
    set1->used += set2->used;

    * empty set2, NULL ctx is fine *
    lyxp_set_cast(set2, LYXP_SET_EMPTY, NULL);

    * sort, remove duplicates *
    set_sort(set1, 1);
    set_sorted_dup_node_clean(set1);

    return EXIT_SUCCESS;
}

static void
moveto_schema_self_check(struct lys_node *node, struct lyxp_set *set, uint16_t i, struct lys_node *cur_node,
                         uint16_t *cur_i)
{
    struct lys_node *child;

    if (node->nodetype & (LYS_GROUPING | LYS_AUGMENT)) {
        return;
    }

    if (node->nodetype & (LYS_USES | LYS_CHOICE | LYS_CASE | LYS_INPUT | LYS_OUTPUT)) {
        LY_TREE_FOR(node->child, child) {
            moveto_schema_self_check(child, set, i, cur_node, cur_i);
        }
        return;
    }

    if ((cur_node->flags & LYS_CONFIG_W) && (node->flags & LYS_CONFIG_R)) {
        return;
    }

    if (set_dup_node_check(set, node, LYXP_NODE_ELEM, -1) == -1) {
        set_insert_node(set, node, LYXP_NODE_ELEM, i + (*cur_i) + 1);
        ++cur_i;
    }
}

static int
moveto_schema_self(struct lyxp_set *set, struct lys_node *cur_node, int all_desc)
{
    struct lys_node *sub;
    struct ly_ctx *ctx;
    uint16_t i, cur_i, j;

    if (!set || (set->type == LYXP_SET_EMPTY)) {
        return EXIT_SUCCESS;
    }

    if (set->type != LYXP_SET_NODE_SET) {
        LOGVAL(LYE_XPATH_INOP_1, "path operator", print_set_type(set));
        return -1;
    }

    * nothing to do *
    if (!all_desc) {
        return EXIT_SUCCESS;
    }

    * add all the children, they get added recursively *
    for (i = 0; i < set->used; ++i) {
        cur_i = 0;

        if (set->node_type[i] == LYXP_NODE_ROOT_TOP) {
            for (j = 0; j < ctx->models.used; ++j) {
                LY_TREE_FOR(ctx->models.list[j]->data, sub) {
                    * LYS_GROUPING and LYS_USES handled inside *
                    moveto_schema_self_check(sub, set, i, cur_node, &cur_i);
                }
            }
        } else if ((set->node_type[i] == LYXP_NODE_ROOT_NOTIF) || (set->node_type[i] == LYXP_NODE_ROOT_RPC)) {
            LY_TREE_FOR((struct lys_node *)set->value.nodes[i], sub) {
                moveto_schema_self_check(sub, set, i, cur_node, &cur_i);
            }
        } else if ((set->node_type[i] == LYXP_NODE_ROOT_OUTPUT) || (set->node_type[i] == LYXP_NODE_ELEM)) {
            if (((struct lys_node *)set->value.nodes[i])->nodetype & (LYS_LEAF | LYS_LEAFLIST)) {
                sub = (struct lys_node *)set->value.nodes[i];
                if (set_dup_node_check(set, sub, LYXP_NODE_TEXT, -1) == -1) {
                    set_insert_node(set, sub, LYXP_NODE_TEXT, i + 1);
                }
            } else { * LYS_ANYXML can go here, it has no children anyway *
                LY_TREE_FOR(((struct lys_node *)set->value.nodes[i])->child, sub) {
                    moveto_schema_self_check(sub, set, i, cur_node, &cur_i);
                }
            }
        }
    }

    set_sort(set, 1);
    assert(!set_sorted_dup_node_clean(set));
    return EXIT_SUCCESS;
}

static int
moveto_schema_parent(struct lyxp_set *set, struct lys_node *cur_node, int all_desc)
{
    uint16_t i;
    int is_output;
    struct lys_node *new_node, *root;

    if (!set || (set->type == LYXP_SET_EMPTY)) {
        return EXIT_SUCCESS;
    }

    if (set->type != LYXP_SET_NODE_SET) {
        LOGVAL(LYE_XPATH_INOP_1, "path operator", print_set_type(set));
        return -1;
    }

    if (all_desc) {
        * <path>//.. == <path>//./.. *
        if (moveto_schema_self(set, cur_node, 1)) {
            return -1;
        }
    }

    for (i = 0; i < set->used; ) {
        if ((set->node_type[i] == LYXP_NODE_ROOT_TOP) || (set->node_type[i] == LYXP_NODE_ROOT_NOTIF)
                || (set->node_type[i] == LYXP_NODE_ROOT_RPC) || (set->node_type[i] == LYXP_NODE_ROOT_OUTPUT)) {
            * root does not have a parent *
            set_remove_node(set, i);
            continue;
        } else if (set->node_type[i] == LYXP_NODE_ELEM) {
            new_node = lys_parent((struct lys_node *)set->value.nodes[i]);
        } else { * LYXP_NODE_TEXT *
            set->node_type[i] = LYXP_NODE_ELEM;
            continue;
        }

        * check for duplicate *
        if ((set_dup_node_check(set, new_node, LYXP_NODE_ELEM, -1) > -1)
                || (!new_node && (set_dup_node_check(set, new_node, LYXP_NODE_ROOT, -1) > -1))) {
            set_remove_node(set, i);
            continue;
        }

        * update it (but first decide what kind of root it is) *
        root = moveto_schema_get_root(cur_node);
        if (root == (struct lys_node *)set->value.nodes[i]) {
            if (((struct lys_node *)set->value.nodes[i])->nodetype == LYS_NOTIF) {
                set->node_type[i] = LYXP_NODE_ROOT_NOTIF;
            } else {
                assert(((struct lys_node *)set->value.nodes[i])->nodetype == LYS_RPC);
                set->node_type[i] = LYXP_NODE_ROOT_RPC;
            }
        } else if (!new_node) {
            assert(!root);
            set->node_type[i] = LYXP_NODE_ROOT_TOP;
            set->value.nodes[i] = NULL;
        } else if (new_node->nodetype == LYS_OUTPUT) {
            assert(root && root->nodetype == LYS_OUTPUT);
            set->node_type[i] = LYXP_NODE_ROOT_OUTPUT;
            set->value.nodes[i] = (struct lyd_node *)new_node;
        } else {
            set->node_type[i] = LYXP_NODE_ELEM;
            set->value.nodes[i] = (struct lyd_node *)new_node;
        }

        ++i;
    }

    set_sort(set, 1);
    assert(!set_sorted_dup_node_clean(set));
    return EXIT_SUCCESS;
}

*/

/*
 * eval functions
 *
 * They execute a parsed XPath expression on some data subtree.
 */

/**
 * @brief Evaluate Literal. Logs directly on error.
 *
 * @param[in] exp Parsed XPath expression.
 * @param[in] exp_idx Position in the expression \p exp.
 * @param[in,out] set Context and result set. On NULL the rule is only parsed.
 * @param[in] ctx libyang context with the dictionary.
 *
 * @return EXIT_SUCCESS on success, -1 on error.
 */
static void
eval_literal(struct lyxp_expr *exp, uint16_t *exp_idx, struct lyxp_set *set, struct ly_ctx *ctx)
{
    if (set) {
        if (exp->tok_len[*exp_idx] == 2) {
            set_fill_string(set, "", 0, ctx);
        } else {
            set_fill_string(set, &exp->expr[exp->expr_pos[*exp_idx] + 1], exp->tok_len[*exp_idx] - 2, ctx);
        }
    }
    LOGDBG("XPATH: %-27s %s %s[%u]", __func__, (set ? "parsed" : "skipped"),
               print_token(exp->tokens[*exp_idx]), exp->expr_pos[*exp_idx]);
    ++(*exp_idx);
}

/**
 * @brief Evaluate NodeTest. Logs directly on error.
 *
 * [5] NodeTest ::= NameTest | NodeType '(' ')'
 *
 * @param[in] exp Parsed XPath expression.
 * @param[in] exp_idx Position in the expression \p exp.
 * @param[in] cur_node Start node for the expression \p exp.
 * @param[in] attr_axis Whether to search attributes or standard nodes.
 * @param[in] all_desc Whether to search all the descendants or children only.
 * @param[in,out] set Context and result set. On NULL the rule is only parsed.
 * @param[in] when_must_eval Whether to apply data node access restrictions defined for 'when' and 'must' evaluation.
 *
 * @return EXIT_SUCCESS on success, -1 on error.
 */
static int
eval_node_test(struct lyxp_expr *exp, uint16_t *exp_idx, struct lyd_node *cur_node, int attr_axis, int all_desc,
               struct lyxp_set *set, int when_must_eval)
{
    int rc = 0;

    switch (exp->tokens[*exp_idx]) {
    case LYXP_TOKEN_NAMETEST:
        if (attr_axis) {
            if (all_desc) {
                rc = moveto_attr_alldesc(set, cur_node, &exp->expr[exp->expr_pos[*exp_idx]],
                                         exp->tok_len[*exp_idx], when_must_eval);
            } else {
                rc = moveto_attr(set, cur_node, &exp->expr[exp->expr_pos[*exp_idx]], exp->tok_len[*exp_idx],
                                 when_must_eval);
            }
        } else {
            if (all_desc) {
                rc = moveto_node_alldesc(set, cur_node, &exp->expr[exp->expr_pos[*exp_idx]],
                                         exp->tok_len[*exp_idx], when_must_eval);
            } else {
                rc = moveto_node(set, cur_node, &exp->expr[exp->expr_pos[*exp_idx]], exp->tok_len[*exp_idx],
                                 when_must_eval);
            }
        }
        if (rc) {
            return rc;
        }

        LOGDBG("XPATH: %-27s %s %s[%u]", __func__, (set ? "parsed" : "skipped"),
               print_token(exp->tokens[*exp_idx]), exp->expr_pos[*exp_idx]);
        ++(*exp_idx);
        break;

    case LYXP_TOKEN_NODETYPE:
        if (set) {
            assert(exp->tok_len[*exp_idx] == 4);
            if (!strncmp(&exp->expr[exp->expr_pos[*exp_idx]], "node", 4)) {
                if (xpath_node(NULL, 0, cur_node, set, when_must_eval)) {
                    return -1;
                }
            } else {
                assert(!strncmp(&exp->expr[exp->expr_pos[*exp_idx]], "text", 4));
                if (xpath_text(NULL, 0, cur_node, set, when_must_eval)) {
                    return -1;
                }
            }
        }
        LOGDBG("XPATH: %-27s %s %s[%u]", __func__, (set ? "parsed" : "skipped"),
               print_token(exp->tokens[*exp_idx]), exp->expr_pos[*exp_idx]);
        ++(*exp_idx);

        /* '(' */
        LOGDBG("XPATH: %-27s %s %s[%u]", __func__, (set ? "parsed" : "skipped"),
               print_token(exp->tokens[*exp_idx]), exp->expr_pos[*exp_idx]);
        ++(*exp_idx);

        /* ')' */
        LOGDBG("XPATH: %-27s %s %s[%u]", __func__, (set ? "parsed" : "skipped"),
               print_token(exp->tokens[*exp_idx]), exp->expr_pos[*exp_idx]);
        ++(*exp_idx);
        break;

    default:
        LOGINT;
        return -1;
    }

    return EXIT_SUCCESS;
}

/**
 * @brief Evaluate Predicate. Logs directly on error.
 *
 * [6] Predicate ::= '[' Expr ']'
 *
 * @param[in] exp Parsed XPath expression.
 * @param[in] exp_idx Position in the expression \p exp.
 * @param[in] cur_node Start node for the expression \p exp.
 * @param[in,out] set Context and result set. On NULL the rule is only parsed.
 * @param[in] when_must_eval Whether to apply data node access restrictions defined for 'when' and 'must' evaluation.
 *
 * @return EXIT_SUCCESS on success, -1 on error.
 */
static int
eval_predicate(struct lyxp_expr *exp, uint16_t *exp_idx, struct lyd_node *cur_node, struct lyxp_set *set,
               int when_must_eval)
{
    uint16_t i, j, orig_i, orig_exp, brack2_exp;
    uint8_t **pred_repeat, rep_size;
    struct lyxp_set *set2, *orig_set;
    struct ly_ctx *ctx;

    ctx = cur_node->schema->module->ctx;

    /* '[' */
    LOGDBG("XPATH: %-27s %s %s[%u]", __func__, (set ? "parsed" : "skipped"),
           print_token(exp->tokens[*exp_idx]), exp->expr_pos[*exp_idx]);
    ++(*exp_idx);

    if (!set) {
        if (eval_expr(exp, exp_idx, cur_node, NULL, when_must_eval)) {
            return -1;
        }
    } else if (set->type == LYXP_SET_NODE_SET) {
        orig_set = set_copy(set, ctx);
        orig_exp = *exp_idx;

        /* find the predicate end */
        for (brack2_exp = orig_exp; exp->tokens[brack2_exp] != LYXP_TOKEN_BRACK2; ++brack2_exp);

        /* copy predicate repeats, since they get deleted each time (probably not an ideal solution) */
        pred_repeat = calloc(brack2_exp - orig_exp, sizeof *pred_repeat);
        if (!pred_repeat) {
            LOGMEM;
            lyxp_set_free(orig_set, ctx);
            return -1;
        }
        for (j = 0; j < brack2_exp - orig_exp; ++j) {
            if (exp->repeat[orig_exp + j]) {
                for (rep_size = 0; exp->repeat[orig_exp + j][rep_size]; ++rep_size);
                ++rep_size;
                pred_repeat[j] = malloc(rep_size * sizeof **pred_repeat);
                if (!pred_repeat[j]) {
                    LOGMEM;
                    for (i = 0; i < j; ++i) {
                        free(pred_repeat[j]);
                    }
                    free(pred_repeat);
                    lyxp_set_free(orig_set, ctx);
                    return -1;
                }
                memcpy(pred_repeat[j], exp->repeat[orig_exp + j], rep_size * sizeof **pred_repeat);
            }
        }

        i = 0;
        for (orig_i = 0; orig_i < orig_set->used; ++orig_i) {
            set2 = set_copy(orig_set, ctx);
            set2->pos = orig_i + 1;
            *exp_idx = orig_exp;

            /* replace repeats */
            for (j = 0; j < brack2_exp - orig_exp; ++j) {
                if (pred_repeat[j]) {
                    for (rep_size = 0; pred_repeat[j][rep_size]; ++rep_size);
                    ++rep_size;
                    memcpy(exp->repeat[orig_exp + j], pred_repeat[j], rep_size * sizeof **pred_repeat);
                }
            }

            if (eval_expr(exp, exp_idx, cur_node, set2, when_must_eval)) {
                for (j = 0; j < brack2_exp - orig_exp; ++j) {
                    free(pred_repeat[j]);
                }
                free(pred_repeat);
                lyxp_set_free(set2, ctx);
                lyxp_set_free(orig_set, ctx);
                return -1;
            }

            /* number is a position */
            if (set2->type == LYXP_SET_NUMBER) {
                if ((long long)set2->value.num == orig_i + 1) {
                    set2->value.num = 1;
                } else {
                    set2->value.num = 0;
                }
            }
            lyxp_set_cast(set2, LYXP_SET_BOOLEAN, cur_node, when_must_eval);

            /* predicate satisfied or not? */
            if (set2->value.bool) {
                ++i;
            } else {
                set_remove_node(set, i);
            }
            lyxp_set_free(set2, ctx);
        }

        /* free predicate repeats */
        for (j = 0; j < brack2_exp - orig_exp; ++j) {
            free(pred_repeat[j]);
        }
        free(pred_repeat);

        lyxp_set_free(orig_set, ctx);
    } else {
        set2 = set_copy(set, ctx);

        if (eval_expr(exp, exp_idx, cur_node, set2, when_must_eval)) {
            lyxp_set_free(set2, ctx);
            return -1;
        }

        lyxp_set_cast(set2, LYXP_SET_BOOLEAN, cur_node, when_must_eval);
        if (!set2->value.bool) {
            lyxp_set_cast(set, LYXP_SET_EMPTY, cur_node, when_must_eval);
        }
        lyxp_set_free(set2, ctx);
    }

    /* ']' */
    LOGDBG("XPATH: %-27s %s %s[%u]", __func__, (set ? "parsed" : "skipped"),
           print_token(exp->tokens[*exp_idx]), exp->expr_pos[*exp_idx]);
    ++(*exp_idx);

    return EXIT_SUCCESS;
}

/**
 * @brief Evaluate RelativeLocationPath. Logs directly on error.
 *
 * [3] RelativeLocationPath ::= Step | RelativeLocationPath '/' Step | RelativeLocationPath '//' Step
 * [4] Step ::= '@'? NodeTest Predicate* | '.' | '..'
 *
 * @param[in] exp Parsed XPath expression.
 * @param[in] exp_idx Position in the expression \p exp.
 * @param[in] cur_node Start node for the expression \p exp.
 * @param[in] all_desc Whether to search all the descendants or children only.
 * @param[in,out] set Context and result set. On NULL the rule is only parsed.
 * @param[in] when_must_eval Whether to apply data node access restrictions defined for 'when' and 'must' evaluation.
 *
 * @return EXIT_SUCCESS on success, EXIT_FAILURE on forward reference, -1 on error.
 */
static int
eval_relative_location_path(struct lyxp_expr *exp, uint16_t *exp_idx, struct lyd_node *cur_node, int all_desc,
                            struct lyxp_set *set, int when_must_eval)
{
    int attr_axis;

    goto step;
    do {
        /* evaluate '/' or '//' */
        if (exp->tok_len[*exp_idx] == 1) {
            all_desc = 0;
        } else {
            assert(exp->tok_len[*exp_idx] == 2);
            all_desc = 1;
        }
        LOGDBG("XPATH: %-27s %s %s[%u]", __func__, (set ? "parsed" : "skipped"),
               print_token(exp->tokens[*exp_idx]), exp->expr_pos[*exp_idx]);
        ++(*exp_idx);

step:
        /* Step */
        attr_axis = 0;
        switch (exp->tokens[*exp_idx]) {
        case LYXP_TOKEN_DOT:
            /* evaluate '.' */
            if (moveto_self(set, cur_node, all_desc, when_must_eval)) {
                return -1;
            }
            LOGDBG("XPATH: %-27s %s %s[%u]", __func__, (set ? "parsed" : "skipped"),
               print_token(exp->tokens[*exp_idx]), exp->expr_pos[*exp_idx]);
            ++(*exp_idx);
            break;
        case LYXP_TOKEN_DDOT:
            /* evaluate '..' */
            if (moveto_parent(set, cur_node, all_desc, when_must_eval)) {
                return -1;
            }
            LOGDBG("XPATH: %-27s %s %s[%u]", __func__, (set ? "parsed" : "skipped"),
               print_token(exp->tokens[*exp_idx]), exp->expr_pos[*exp_idx]);
            ++(*exp_idx);
            break;

        case LYXP_TOKEN_AT:
            /* evaluate '@' */
            attr_axis = 1;
            LOGDBG("XPATH: %-27s %s %s[%u]", __func__, (set ? "parsed" : "skipped"),
               print_token(exp->tokens[*exp_idx]), exp->expr_pos[*exp_idx]);
            ++(*exp_idx);

            /* fall through */
        case LYXP_TOKEN_NAMETEST:
        case LYXP_TOKEN_NODETYPE:
            if (eval_node_test(exp, exp_idx, cur_node, attr_axis, all_desc, set, when_must_eval)) {
                return -1;
            }
            while ((exp->used > *exp_idx) && (exp->tokens[*exp_idx] == LYXP_TOKEN_BRACK1)) {
                if (eval_predicate(exp, exp_idx, cur_node, set, when_must_eval)) {
                    return -1;
                }
            }
            break;
        default:
            LOGINT;
            return -1;
        }
    } while ((exp->used > *exp_idx) && (exp->tokens[*exp_idx] == LYXP_TOKEN_OPERATOR_PATH));

    return EXIT_SUCCESS;
}

/**
 * @brief Evaluate AbsoluteLocationPath. Logs directly on error.
 *
 * [2] AbsoluteLocationPath ::= '/' RelativeLocationPath? | '//' RelativeLocationPath
 *
 * @param[in] exp Parsed XPath expression.
 * @param[in] exp_idx Position in the expression \p exp.
 * @param[in] cur_node Start node for the expression \p exp.
 * @param[in,out] set Context and result set. On NULL the rule is only parsed.
 * @param[in] when_must_eval Whether to apply data node access restrictions defined for 'when' and 'must' evaluation.
 *
 * @return EXIT_SUCCESS on success, -1 on error.
 */
static int
eval_absolute_location_path(struct lyxp_expr *exp, uint16_t *exp_idx, struct lyd_node *cur_node,
                            struct lyxp_set *set, int when_must_eval)
{
    int all_desc;

    if (set) {
        /* no matter what tokens follow, we need to be at the root */
        moveto_root(set, cur_node, when_must_eval);
    }

    /* '/' RelativeLocationPath? */
    if (exp->tok_len[*exp_idx] == 1) {
        /* evaluate '/' - deferred */
        all_desc = 0;
        LOGDBG("XPATH: %-27s %s %s[%u]", __func__, (set ? "parsed" : "skipped"),
               print_token(exp->tokens[*exp_idx]), exp->expr_pos[*exp_idx]);
        ++(*exp_idx);

        if (exp_check_token(exp, *exp_idx, LYXP_TOKEN_NONE)) {
            return EXIT_SUCCESS;
        }
        switch (exp->tokens[*exp_idx]) {
        case LYXP_TOKEN_DOT:
        case LYXP_TOKEN_DDOT:
        case LYXP_TOKEN_AT:
        case LYXP_TOKEN_NAMETEST:
        case LYXP_TOKEN_NODETYPE:
            if (eval_relative_location_path(exp, exp_idx, cur_node, all_desc, set, when_must_eval)) {
                return -1;
            }
        default:
            break;
        }

    /* '//' RelativeLocationPath */
    } else {
        /* evaluate '//' - deferred so as not to waste memory by remembering all the nodes */
        all_desc = 1;
        LOGDBG("XPATH: %-27s %s %s[%u]", __func__, (set ? "parsed" : "skipped"),
               print_token(exp->tokens[*exp_idx]), exp->expr_pos[*exp_idx]);
        ++(*exp_idx);

        if (eval_relative_location_path(exp, exp_idx, cur_node, all_desc, set, when_must_eval)) {
            return -1;
        }
    }

    return EXIT_SUCCESS;
}

/**
 * @brief Evaluate FunctionCall. Logs directly on error.
 *
 * [8] FunctionCall ::= FunctionName '(' ( Expr ( ',' Expr )* )? ')'
 *
 * @param[in] exp Parsed XPath expression.
 * @param[in] exp_idx Position in the expression \p exp.
 * @param[in] cur_node Start node for the expression \p exp.
 * @param[in,out] set Context and result set. On NULL the rule is only parsed.
 * @param[in] when_must_eval Whether to apply data node access restrictions defined for 'when' and 'must' evaluation.
 *
 * @return EXIT_SUCCESS on success, -1 on error.
 */
static int
eval_function_call(struct lyxp_expr *exp, uint16_t *exp_idx, struct lyd_node *cur_node, struct lyxp_set *set,
                   int when_must_eval)
{
    int rc = EXIT_FAILURE;
<<<<<<< HEAD
    int (*xpath_func)(struct lyxp_set **, uint16_t, struct lyd_node *, struct lyxp_set *, int, uint32_t) = NULL;
=======
    int (*xpath_func)(struct lyxp_set *, uint16_t, struct lyd_node *, struct lyxp_set *, int) = NULL;
>>>>>>> 48464ed9
    uint16_t arg_count = 0, i;
    struct lyxp_set **args = NULL;
    struct ly_ctx *ctx;

    ctx = cur_node->schema->module->ctx;

    if (set) {
        /* FunctionName */
        switch (exp->tok_len[*exp_idx]) {
        case 3:
            if (!strncmp(&exp->expr[exp->expr_pos[*exp_idx]], "not", 3)) {
                xpath_func = &xpath_not;
            } else if (!strncmp(&exp->expr[exp->expr_pos[*exp_idx]], "sum", 3)) {
                xpath_func = &xpath_sum;
            }
            break;
        case 4:
            if (!strncmp(&exp->expr[exp->expr_pos[*exp_idx]], "lang", 4)) {
                xpath_func = &xpath_lang;
            } else if (!strncmp(&exp->expr[exp->expr_pos[*exp_idx]], "last", 4)) {
                xpath_func = &xpath_last;
            } else if (!strncmp(&exp->expr[exp->expr_pos[*exp_idx]], "true", 4)) {
                xpath_func = &xpath_true;
            }
            break;
        case 5:
            if (!strncmp(&exp->expr[exp->expr_pos[*exp_idx]], "count", 5)) {
                xpath_func = &xpath_count;
            } else if (!strncmp(&exp->expr[exp->expr_pos[*exp_idx]], "false", 5)) {
                xpath_func = &xpath_false;
            } else if (!strncmp(&exp->expr[exp->expr_pos[*exp_idx]], "floor", 5)) {
                xpath_func = &xpath_floor;
            } else if (!strncmp(&exp->expr[exp->expr_pos[*exp_idx]], "round", 5)) {
                xpath_func = &xpath_round;
            }
            break;
        case 6:
            if (!strncmp(&exp->expr[exp->expr_pos[*exp_idx]], "concat", 6)) {
                xpath_func = &xpath_concat;
            } else if (!strncmp(&exp->expr[exp->expr_pos[*exp_idx]], "number", 6)) {
                xpath_func = &xpath_number;
            } else if (!strncmp(&exp->expr[exp->expr_pos[*exp_idx]], "string", 6)) {
                xpath_func = &xpath_string;
            }
            break;
        case 7:
            if (!strncmp(&exp->expr[exp->expr_pos[*exp_idx]], "boolean", 7)) {
                xpath_func = &xpath_boolean;
            } else if (!strncmp(&exp->expr[exp->expr_pos[*exp_idx]], "ceiling", 7)) {
                xpath_func = &xpath_ceiling;
            } else if (!strncmp(&exp->expr[exp->expr_pos[*exp_idx]], "current", 7)) {
                xpath_func = &xpath_current;
            }
            break;
        case 8:
            if (!strncmp(&exp->expr[exp->expr_pos[*exp_idx]], "contains", 8)) {
                xpath_func = &xpath_contains;
            } else if (!strncmp(&exp->expr[exp->expr_pos[*exp_idx]], "position", 8)) {
                xpath_func = &xpath_position;
            }
            break;
        case 9:
            if (!strncmp(&exp->expr[exp->expr_pos[*exp_idx]], "substring", 9)) {
                xpath_func = &xpath_substring;
            } else if (!strncmp(&exp->expr[exp->expr_pos[*exp_idx]], "translate", 9)) {
                xpath_func = &xpath_translate;
            }
            break;
        case 10:
            if (!strncmp(&exp->expr[exp->expr_pos[*exp_idx]], "local-name", 10)) {
                xpath_func = &xpath_local_name;
            }
            break;
        case 11:
            if (!strncmp(&exp->expr[exp->expr_pos[*exp_idx]], "starts-with", 11)) {
                xpath_func = &xpath_starts_with;
            }
            break;
        case 13:
            if (!strncmp(&exp->expr[exp->expr_pos[*exp_idx]], "namespace-uri", 13)) {
                xpath_func = &xpath_namespace_uri;
            } else if (!strncmp(&exp->expr[exp->expr_pos[*exp_idx]], "string-length", 13)) {
                xpath_func = &xpath_string_length;
            }
            break;
        case 15:
            if (!strncmp(&exp->expr[exp->expr_pos[*exp_idx]], "normalize-space", 15)) {
                xpath_func = &xpath_normalize_space;
            } else if (!strncmp(&exp->expr[exp->expr_pos[*exp_idx]], "substring-after", 15)) {
                xpath_func = &xpath_substring_after;
            }
            break;
        case 16:
            if (!strncmp(&exp->expr[exp->expr_pos[*exp_idx]], "substring-before", 16)) {
                xpath_func = &xpath_substring_before;
            }
            break;
        }

        if (!xpath_func) {
            LOGVAL(LYE_XPATH_INTOK, LY_VLOG_NONE, NULL, "Unknown", &exp->expr[exp->expr_pos[*exp_idx]]);
            LOGVAL(LYE_SPEC, LY_VLOG_NONE, NULL,
                   "Unknown XPath function \"%.*s\".", exp->tok_len[*exp_idx], &exp->expr[exp->expr_pos[*exp_idx]]);
            return -1;
        }
    }

    LOGDBG("XPATH: %-27s %s %s[%u]", __func__, (set ? "parsed" : "skipped"),
               print_token(exp->tokens[*exp_idx]), exp->expr_pos[*exp_idx]);
    ++(*exp_idx);

    /* '(' */
    LOGDBG("XPATH: %-27s %s %s[%u]", __func__, (set ? "parsed" : "skipped"),
               print_token(exp->tokens[*exp_idx]), exp->expr_pos[*exp_idx]);
    ++(*exp_idx);

    /* ( Expr ( ',' Expr )* )? */
    if (exp->tokens[*exp_idx] != LYXP_TOKEN_PAR2) {
        if (set) {
            arg_count = 1;
            args = malloc(sizeof *args);
            if (!args) {
                LOGMEM;
                goto cleanup;
            }
            args[0] = set_copy(set, ctx);
            if (!args[0]) {
                goto cleanup;
            }
        }
<<<<<<< HEAD
        if ((rc = eval_expr(exp, exp_idx, cur_node, args[0], when_must_eval, line))) {
=======
        if ((rc = eval_expr(exp, exp_idx, cur_node, args, when_must_eval))) {
>>>>>>> 48464ed9
            goto cleanup;
        }
    }
    while ((exp->used > *exp_idx) && (exp->tokens[*exp_idx] == LYXP_TOKEN_COMMA)) {
        LOGDBG("XPATH: %-27s %s %s[%u]", __func__, (set ? "parsed" : "skipped"),
               print_token(exp->tokens[*exp_idx]), exp->expr_pos[*exp_idx]);
        ++(*exp_idx);

        if (set) {
            ++arg_count;
            args = ly_realloc(args, arg_count * sizeof *args);
            if (!args) {
                LOGMEM;
                goto cleanup;
            }
            args[arg_count - 1] = set_copy(set, ctx);
            if (!args[arg_count - 1]) {
                goto cleanup;
            }

<<<<<<< HEAD
            if ((rc = eval_expr(exp, exp_idx, cur_node, args[arg_count - 1], when_must_eval, line))) {
=======
            if ((rc = eval_expr(exp, exp_idx, cur_node, &args[arg_count - 1], when_must_eval))) {
>>>>>>> 48464ed9
                goto cleanup;
            }
        } else {
            if ((rc = eval_expr(exp, exp_idx, cur_node, NULL, when_must_eval))) {
                goto cleanup;
            }
        }
    }

    /* ')' */
    LOGDBG("XPATH: %-27s %s %s[%u]", __func__, (set ? "parsed" : "skipped"),
               print_token(exp->tokens[*exp_idx]), exp->expr_pos[*exp_idx]);
    ++(*exp_idx);

    if (set) {
        /* evaluate function */
        rc = xpath_func(args, arg_count, cur_node, set, when_must_eval);
    } else {
        rc = EXIT_SUCCESS;
    }

cleanup:
    for (i = 0; i < arg_count; ++i) {
        lyxp_set_free(args[i], ctx);
    }
    free(args);

    return rc;
}

/**
 * @brief Evaluate Number. Logs directly on error.
 *
 * @param[in] exp Parsed XPath expression.
 * @param[in] exp_idx Position in the expression \p exp.
 * @param[in] any_node Any node from the data.
 * @param[in,out] set Context and result set. On NULL the rule is only parsed.
 *
 * @return EXIT_SUCCESS on success, -1 on error.
 */
static int
eval_number(struct lyxp_expr *exp, uint16_t *exp_idx, struct ly_ctx *ctx, struct lyxp_set *set)
{
    long double num;
    char *endptr;

    if (set) {
        errno = 0;
        num = strtold(&exp->expr[exp->expr_pos[*exp_idx]], &endptr);
        if (errno) {
            LOGVAL(LYE_XPATH_INTOK, LY_VLOG_NONE, NULL, "Unknown", &exp->expr[exp->expr_pos[*exp_idx]]);
            LOGVAL(LYE_SPEC, LY_VLOG_NONE, NULL, "Failed to convert \"%.*s\" into a long double (%s).",
                   exp->tok_len[*exp_idx], &exp->expr[exp->expr_pos[*exp_idx]], strerror(errno));
            return -1;
        } else if (endptr - &exp->expr[exp->expr_pos[*exp_idx]] != exp->tok_len[*exp_idx]) {
            LOGVAL(LYE_XPATH_INTOK, LY_VLOG_NONE, NULL, "Unknown", &exp->expr[exp->expr_pos[*exp_idx]]);
            LOGVAL(LYE_SPEC, LY_VLOG_NONE, NULL, "Failed to convert \"%.*s\" into a long double.",
                   exp->tok_len[*exp_idx], &exp->expr[exp->expr_pos[*exp_idx]]);
            return -1;
        }

        set_fill_number(set, num, ctx);
    }

    LOGDBG("XPATH: %-27s %s %s[%u]", __func__, (set ? "parsed" : "skipped"),
               print_token(exp->tokens[*exp_idx]), exp->expr_pos[*exp_idx]);
    ++(*exp_idx);
    return EXIT_SUCCESS;
}

/**
 * @brief Evaluate PathExpr. Logs directly on error.
 *
 * [9] PathExpr ::= LocationPath | PrimaryExpr Predicate*
 *                 | PrimaryExpr Predicate* '/' RelativeLocationPath
 *                 | PrimaryExpr Predicate* '//' RelativeLocationPath
 * [1] LocationPath ::= RelativeLocationPath | AbsoluteLocationPath
 * [7] PrimaryExpr ::= '(' Expr ')' | Literal | Number | FunctionCall
 *
 * @param[in] exp Parsed XPath expression.
 * @param[in] exp_idx Position in the expression \p exp.
 * @param[in] cur_node Start node for the expression \p exp.
 * @param[in,out] set Context and result set. On NULL the rule is only parsed.
 * @param[in] when_must_eval Whether to apply data node access restrictions defined for 'when' and 'must' evaluation.
 *
 * @return EXIT_SUCCESS on success, -1 on error.
 */
static int
eval_path_expr(struct lyxp_expr *exp, uint16_t *exp_idx, struct lyd_node *cur_node, struct lyxp_set *set,
               int when_must_eval)
{
    int all_desc;
    struct ly_ctx *ctx;

    ctx = cur_node->schema->module->ctx;

    switch (exp->tokens[*exp_idx]) {
    case LYXP_TOKEN_PAR1:
        /* '(' Expr ')' */

        /* '(' */
        LOGDBG("XPATH: %-27s %s %s[%u]", __func__, (set ? "parsed" : "skipped"),
               print_token(exp->tokens[*exp_idx]), exp->expr_pos[*exp_idx]);
        ++(*exp_idx);

        /* Expr */
        if (eval_expr(exp, exp_idx, cur_node, set, when_must_eval)) {
            return -1;
        }

        /* ')' */
        LOGDBG("XPATH: %-27s %s %s[%u]", __func__, (set ? "parsed" : "skipped"),
               print_token(exp->tokens[*exp_idx]), exp->expr_pos[*exp_idx]);
        ++(*exp_idx);

        goto predicate;
        break;

    case LYXP_TOKEN_DOT:
    case LYXP_TOKEN_DDOT:
    case LYXP_TOKEN_AT:
    case LYXP_TOKEN_NAMETEST:
    case LYXP_TOKEN_NODETYPE:
        /* RelativeLocationPath */
        if (eval_relative_location_path(exp, exp_idx, cur_node, 0, set, when_must_eval)) {
            return -1;
        }
        break;

    case LYXP_TOKEN_FUNCNAME:
        /* FunctionCall */
        if (eval_function_call(exp, exp_idx, cur_node, set, when_must_eval)) {
            return -1;
        }

        goto predicate;
        break;

    case LYXP_TOKEN_OPERATOR_PATH:
        /* AbsoluteLocationPath */
        if (eval_absolute_location_path(exp, exp_idx, cur_node, set, when_must_eval)) {
            return -1;
        }
        break;

    case LYXP_TOKEN_LITERAL:
        /* Literal */
        eval_literal(exp, exp_idx, set, ctx);

        goto predicate;
        break;

    case LYXP_TOKEN_NUMBER:
        /* Number */
        if (eval_number(exp, exp_idx, ctx, set)) {
            return -1;
        }

        goto predicate;
        break;

    default:
        LOGVAL(LYE_XPATH_INTOK, LY_VLOG_NONE, NULL,
               print_token(exp->tokens[*exp_idx]), &exp->expr[exp->expr_pos[*exp_idx]]);
        return -1;
    }

    return EXIT_SUCCESS;

predicate:
    /* Predicate* */
    while ((exp->used > *exp_idx) && (exp->tokens[*exp_idx] == LYXP_TOKEN_BRACK1)) {
        if (eval_predicate(exp, exp_idx, cur_node, set, when_must_eval)) {
            return -1;
        }
    }

    /* ('/' or '//') RelativeLocationPath */
    if ((exp->used > *exp_idx) && (exp->tokens[*exp_idx] == LYXP_TOKEN_OPERATOR_PATH)) {

        /* evaluate '/' or '//' */
        if (exp->tok_len[*exp_idx] == 1) {
            all_desc = 0;
        } else {
            assert(exp->tok_len[*exp_idx] == 2);
            all_desc = 1;
        }

        LOGDBG("XPATH: %-27s %s %s[%u]", __func__, (set ? "parsed" : "skipped"),
               print_token(exp->tokens[*exp_idx]), exp->expr_pos[*exp_idx]);
        ++(*exp_idx);

        if (eval_relative_location_path(exp, exp_idx, cur_node, all_desc, set, when_must_eval)) {
            return -1;
        }
    }

    return EXIT_SUCCESS;
}

/**
 * @brief Evaluate UnaryExpr. Logs directly on error.
 *
 * [16] UnaryExpr ::= UnionExpr | '-' UnaryExpr
 * [17] UnionExpr ::= PathExpr | UnionExpr '|' PathExpr
 *
 * @param[in] exp Parsed XPath expression.
 * @param[in] exp_idx Position in the expression \p exp.
 * @param[in] cur_node Start node for the expression \p exp.
 * @param[in,out] set Context and result set. On NULL the rule is only parsed.
 * @param[in] when_must_eval Whether to apply data node access restrictions defined for 'when' and 'must' evaluation.
 *
 * @return EXIT_SUCCESS on success, -1 on error.
 */
static int
eval_unary_expr(struct lyxp_expr *exp, uint16_t *exp_idx, struct lyd_node *cur_node, struct lyxp_set *set,
                int when_must_eval)
{
    int unary_minus;
    uint16_t op_exp;
    struct lyxp_set orig_set, set2;
    struct ly_ctx *ctx;

    ctx = cur_node->schema->module->ctx;

    /* ('-')* */
    unary_minus = -1;
    while (!exp_check_token(exp, *exp_idx, LYXP_TOKEN_OPERATOR_MATH)
            && (exp->expr[exp->expr_pos[*exp_idx]] == '-')) {
        if (unary_minus == -1) {
            unary_minus = *exp_idx;
        } else {
            /* double '-' makes '+', ignore */
            unary_minus = -1;
        }
        LOGDBG("XPATH: %-27s %s %s[%u]", __func__, (set ? "parsed" : "skipped"),
               print_token(exp->tokens[*exp_idx]), exp->expr_pos[*exp_idx]);
        ++(*exp_idx);
    }

    orig_set.type = LYXP_SET_EMPTY;
    set2.type = LYXP_SET_EMPTY;

    op_exp = exp_repeat_peek(exp, *exp_idx);
    if (op_exp && (exp->tokens[op_exp] == LYXP_TOKEN_OPERATOR_UNI)) {
        /* there is an operator */
        exp_repeat_pop(exp, *exp_idx);
        set_fill_set(&orig_set, set, ctx);
    } else {
        op_exp = 0;
    }

    /* PathExpr */
    if (eval_path_expr(exp, exp_idx, cur_node, set, when_must_eval)) {
        lyxp_set_cast(&orig_set, LYXP_SET_EMPTY, cur_node, when_must_eval);
        return -1;
    }

    /* ('|' PathExpr)* */
    while (op_exp) {
        LOGDBG("XPATH: %-27s %s %s[%u]", __func__, (set ? "parsed" : "skipped"),
               print_token(exp->tokens[*exp_idx]), exp->expr_pos[*exp_idx]);
        ++(*exp_idx);

        op_exp = exp_repeat_peek(exp, *exp_idx);
        if (op_exp && (exp->tokens[op_exp] == LYXP_TOKEN_OPERATOR_UNI)) {
            /* there is another operator */
            exp_repeat_pop(exp, *exp_idx);
        } else {
            op_exp = 0;
        }

        if (!set) {
            if (eval_path_expr(exp, exp_idx, cur_node, NULL, when_must_eval)) {
                return -1;
            }
            continue;
        }

        set_fill_set(&set2, &orig_set, ctx);
        if (eval_path_expr(exp, exp_idx, cur_node, &set2, when_must_eval)) {
            lyxp_set_cast(&orig_set, LYXP_SET_EMPTY, cur_node, when_must_eval);
            lyxp_set_cast(&set2, LYXP_SET_EMPTY, cur_node, when_must_eval);
            return -1;
        }

        /* eval */
        if (moveto_union(set, &set2, cur_node, when_must_eval)) {
            lyxp_set_cast(&orig_set, LYXP_SET_EMPTY, cur_node, when_must_eval);
            lyxp_set_cast(&set2, LYXP_SET_EMPTY, cur_node, when_must_eval);
            return -1;
        }
    }

    lyxp_set_cast(&orig_set, LYXP_SET_EMPTY, cur_node, when_must_eval);
    /* now we have all the unions in set and no other memory allocated */

    if (set && (unary_minus > -1)) {
        moveto_op_math(set, NULL, &exp->expr[exp->expr_pos[unary_minus]], cur_node, when_must_eval);
    }

    return EXIT_SUCCESS;
}

/**
 * @brief Evaluate MultiplicativeExpr. Logs directly on error.
 *
 * [15] MultiplicativeExpr ::= UnaryExpr
 *                     | MultiplicativeExpr '*' UnaryExpr
 *                     | MultiplicativeExpr 'div' UnaryExpr
 *                     | MultiplicativeExpr 'mod' UnaryExpr
 *
 * @param[in] exp Parsed XPath expression.
 * @param[in] exp_idx Position in the expression \p exp.
 * @param[in] cur_node Start node for the expression \p exp.
 * @param[in,out] set Context and result set. On NULL the rule is only parsed.
 * @param[in] when_must_eval Whether to apply data node access restrictions defined for 'when' and 'must' evaluation.
 *
 * @return EXIT_SUCCESS on success, -1 on error.
 */
static int
eval_multiplicative_expr(struct lyxp_expr *exp, uint16_t *exp_idx, struct lyd_node *cur_node, struct lyxp_set *set,
                         int when_must_eval)
{
    uint16_t this_op, op_exp;
    struct lyxp_set orig_set, set2;
    struct ly_ctx *ctx;

    ctx = cur_node->schema->module->ctx;

    orig_set.type = LYXP_SET_EMPTY;
    set2.type = LYXP_SET_EMPTY;

    op_exp = exp_repeat_peek(exp, *exp_idx);
    if (op_exp && (exp->tokens[op_exp] == LYXP_TOKEN_OPERATOR_MATH)
            && ((exp->expr[exp->expr_pos[op_exp]] == '*') || (exp->tok_len[op_exp] == 3))) {
        /* there is an operator */
        exp_repeat_pop(exp, *exp_idx);
        set_fill_set(&orig_set, set, ctx);
    } else {
        op_exp = 0;
    }

    /* UnaryExpr */
    if (eval_unary_expr(exp, exp_idx, cur_node, set, when_must_eval)) {
        lyxp_set_cast(&orig_set, LYXP_SET_EMPTY, cur_node, when_must_eval);
        return -1;
    }

    /* ('*' / 'div' / 'mod' UnaryExpr)* */
    while (op_exp) {
        this_op = *exp_idx;

        LOGDBG("XPATH: %-27s %s %s[%u]", __func__, (set ? "parsed" : "skipped"),
               print_token(exp->tokens[*exp_idx]), exp->expr_pos[*exp_idx]);
        ++(*exp_idx);

        op_exp = exp_repeat_peek(exp, *exp_idx);
        if (op_exp && (exp->tokens[op_exp] == LYXP_TOKEN_OPERATOR_MATH)
                && ((exp->expr[exp->expr_pos[op_exp]] == '*') || (exp->tok_len[op_exp] == 3))) {
            /* there is another operator */
            exp_repeat_pop(exp, *exp_idx);
        } else {
            op_exp = 0;
        }

        if (!set) {
            if (eval_unary_expr(exp, exp_idx, cur_node, NULL, when_must_eval)) {
                return -1;
            }
            continue;
        }

        set_fill_set(&set2, &orig_set, ctx);
        if (eval_unary_expr(exp, exp_idx, cur_node, &set2, when_must_eval)) {
            lyxp_set_cast(&orig_set, LYXP_SET_EMPTY, cur_node, when_must_eval);
            lyxp_set_cast(&set2, LYXP_SET_EMPTY, cur_node, when_must_eval);
            return -1;
        }

        /* eval */
        moveto_op_math(set, &set2, &exp->expr[exp->expr_pos[this_op]], cur_node, when_must_eval);
    }

    lyxp_set_cast(&orig_set, LYXP_SET_EMPTY, cur_node, when_must_eval);
    lyxp_set_cast(&set2, LYXP_SET_EMPTY, cur_node, when_must_eval);
    return EXIT_SUCCESS;
}

/**
 * @brief Evaluate AdditiveExpr. Logs directly on error.
 *
 * [14] AdditiveExpr ::= MultiplicativeExpr
 *                     | AdditiveExpr '+' MultiplicativeExpr
 *                     | AdditiveExpr '-' MultiplicativeExpr
 *
 * @param[in] exp Parsed XPath expression.
 * @param[in] exp_idx Position in the expression \p exp.
 * @param[in] cur_node Start node for the expression \p exp.
 * @param[in,out] set Context and result set. On NULL the rule is only parsed.
 * @param[in] when_must_eval Whether to apply data node access restrictions defined for 'when' and 'must' evaluation.
 *
 * @return EXIT_SUCCESS on success, -1 on error.
 */
static int
eval_additive_expr(struct lyxp_expr *exp, uint16_t *exp_idx, struct lyd_node *cur_node, struct lyxp_set *set,
                   int when_must_eval)
{
    uint16_t this_op, op_exp;
    struct lyxp_set orig_set, set2;
    struct ly_ctx *ctx;

    ctx = cur_node->schema->module->ctx;

    orig_set.type = LYXP_SET_EMPTY;
    set2.type = LYXP_SET_EMPTY;

    op_exp = exp_repeat_peek(exp, *exp_idx);
    if (op_exp && (exp->tokens[op_exp] == LYXP_TOKEN_OPERATOR_MATH)
            && ((exp->expr[exp->expr_pos[op_exp]] == '+') || (exp->expr[exp->expr_pos[op_exp]] == '-'))) {
        /* there is an operator */
        exp_repeat_pop(exp, *exp_idx);
        set_fill_set(&orig_set, set, ctx);
    } else {
        op_exp = 0;
    }

    /* MultiplicativeExpr */
    if (eval_multiplicative_expr(exp, exp_idx, cur_node, set, when_must_eval)) {
        lyxp_set_cast(&orig_set, LYXP_SET_EMPTY, cur_node, when_must_eval);
        return -1;
    }

    /* ('+' / '-' MultiplicativeExpr)* */
    while (op_exp) {
        this_op = *exp_idx;

        LOGDBG("XPATH: %-27s %s %s[%u]", __func__, (set ? "parsed" : "skipped"),
               print_token(exp->tokens[*exp_idx]), exp->expr_pos[*exp_idx]);
        ++(*exp_idx);

        op_exp = exp_repeat_peek(exp, *exp_idx);
        if (op_exp && (exp->tokens[op_exp] == LYXP_TOKEN_OPERATOR_MATH)
                && ((exp->expr[exp->expr_pos[op_exp]] == '+') || (exp->expr[exp->expr_pos[op_exp]] == '-'))) {
            /* there is another operator */
            exp_repeat_pop(exp, *exp_idx);
        } else {
            op_exp = 0;
        }

        if (!set) {
            if (eval_multiplicative_expr(exp, exp_idx, cur_node, NULL, when_must_eval)) {
                return -1;
            }
            continue;
        }

        set_fill_set(&set2, &orig_set, ctx);
        if (eval_multiplicative_expr(exp, exp_idx, cur_node, &set2, when_must_eval)) {
            lyxp_set_cast(&orig_set, LYXP_SET_EMPTY, cur_node, when_must_eval);
            lyxp_set_cast(&set2, LYXP_SET_EMPTY, cur_node, when_must_eval);
            return -1;
        }

        /* eval */
        moveto_op_math(set, &set2, &exp->expr[exp->expr_pos[this_op]], cur_node, when_must_eval);
    }

    lyxp_set_cast(&orig_set, LYXP_SET_EMPTY, cur_node, when_must_eval);
    lyxp_set_cast(&set2, LYXP_SET_EMPTY, cur_node, when_must_eval);
    return EXIT_SUCCESS;
}

/**
 * @brief Evaluate RelationalExpr. Logs directly on error.
 *
 * [13] RelationalExpr ::= AdditiveExpr
 *                       | RelationalExpr '<' AdditiveExpr
 *                       | RelationalExpr '>' AdditiveExpr
 *                       | RelationalExpr '<=' AdditiveExpr
 *                       | RelationalExpr '>=' AdditiveExpr
 *
 * @param[in] exp Parsed XPath expression.
 * @param[in] exp_idx Position in the expression \p exp.
 * @param[in] cur_node Start node for the expression \p exp.
 * @param[in,out] set Context and result set. On NULL the rule is only parsed.
 * @param[in] when_must_eval Whether to apply data node access restrictions defined for 'when' and 'must' evaluation.
 *
 * @return EXIT_SUCCESS on success, -1 on error.
 */
static int
eval_relational_expr(struct lyxp_expr *exp, uint16_t *exp_idx, struct lyd_node *cur_node, struct lyxp_set *set,
                     int when_must_eval)
{
    uint16_t this_op, op_exp;
    struct lyxp_set orig_set, set2;
    struct ly_ctx *ctx;

    ctx = cur_node->schema->module->ctx;

    orig_set.type = LYXP_SET_EMPTY;
    set2.type = LYXP_SET_EMPTY;

    op_exp = exp_repeat_peek(exp, *exp_idx);
    if (op_exp && (exp->tokens[op_exp] == LYXP_TOKEN_OPERATOR_COMP)
            && ((exp->expr[exp->expr_pos[op_exp]] == '<') || (exp->expr[exp->expr_pos[op_exp]] == '>'))) {
        /* there is an operator */
        exp_repeat_pop(exp, *exp_idx);
        set_fill_set(&orig_set, set, ctx);
    } else {
        op_exp = 0;
    }

    /* AdditiveExpr */
    if (eval_additive_expr(exp, exp_idx, cur_node, set, when_must_eval)) {
        lyxp_set_cast(&orig_set, LYXP_SET_EMPTY, cur_node, when_must_eval);
        return -1;
    }

    /* ('<' / '>' / '<=' / '>=' AdditiveExpr)* */
    while (op_exp) {
        this_op = *exp_idx;

        LOGDBG("XPATH: %-27s %s %s[%u]", __func__, (set ? "parsed" : "skipped"),
               print_token(exp->tokens[*exp_idx]), exp->expr_pos[*exp_idx]);
        ++(*exp_idx);

        op_exp = exp_repeat_peek(exp, *exp_idx);
        if (op_exp && (exp->tokens[op_exp] == LYXP_TOKEN_OPERATOR_COMP)
                && ((exp->expr[exp->expr_pos[op_exp]] == '<') || (exp->expr[exp->expr_pos[op_exp]] == '>'))) {
            /* there is another operator */
            exp_repeat_pop(exp, *exp_idx);
        } else {
            op_exp = 0;
        }

        if (!set) {
            if (eval_relational_expr(exp, exp_idx, cur_node, NULL, when_must_eval)) {
                return -1;
            }
            continue;
        }

        set_fill_set(&set2, &orig_set, ctx);
        if (eval_additive_expr(exp, exp_idx, cur_node, &set2, when_must_eval)) {
            lyxp_set_cast(&orig_set, LYXP_SET_EMPTY, cur_node, when_must_eval);
            lyxp_set_cast(&set2, LYXP_SET_EMPTY, cur_node, when_must_eval);
            return -1;
        }

        /* eval */
        moveto_op_comp(set, &set2, &exp->expr[exp->expr_pos[this_op]], cur_node, when_must_eval);
    }

    lyxp_set_cast(&orig_set, LYXP_SET_EMPTY, cur_node, when_must_eval);
    lyxp_set_cast(&set2, LYXP_SET_EMPTY, cur_node, when_must_eval);
    return EXIT_SUCCESS;
}

/**
 * @brief Evaluate EqualityExpr. Logs directly on error.
 *
 * [12] EqualityExpr ::= RelationalExpr | EqualityExpr '=' RelationalExpr
 *                     | EqualityExpr '!=' RelationalExpr
 *
 * @param[in] exp Parsed XPath expression.
 * @param[in] exp_idx Position in the expression \p exp.
 * @param[in] cur_node Start node for the expression \p exp.
 * @param[in,out] set Context and result set. On NULL the rule is only parsed.
 * @param[in] when_must_eval Whether to apply data node access restrictions defined for 'when' and 'must' evaluation.
 *
 * @return EXIT_SUCCESS on success, -1 on error.
 */
static int
eval_equality_expr(struct lyxp_expr *exp, uint16_t *exp_idx, struct lyd_node *cur_node, struct lyxp_set *set,
                   int when_must_eval)
{
    uint16_t this_op, op_exp;
    struct lyxp_set orig_set, set2;
    struct ly_ctx *ctx;

    ctx = cur_node->schema->module->ctx;

    orig_set.type = LYXP_SET_EMPTY;
    set2.type = LYXP_SET_EMPTY;

    op_exp = exp_repeat_peek(exp, *exp_idx);
    if (op_exp && (exp->tokens[op_exp] == LYXP_TOKEN_OPERATOR_COMP)
            && ((exp->expr[exp->expr_pos[op_exp]] == '=') || (exp->expr[exp->expr_pos[op_exp]] == '!'))) {
        /* there is an operator */
        exp_repeat_pop(exp, *exp_idx);
        set_fill_set(&orig_set, set, ctx);
    } else {
        op_exp = 0;
    }

    /* RelationalExpr */
    if (eval_relational_expr(exp, exp_idx, cur_node, set, when_must_eval)) {
        lyxp_set_cast(&orig_set, LYXP_SET_EMPTY, cur_node, when_must_eval);
        return -1;
    }

    /* ('=' / '!=' RelationalExpr)* */
    while (op_exp) {
        this_op = *exp_idx;

        LOGDBG("XPATH: %-27s %s %s[%u]", __func__, (set ? "parsed" : "skipped"),
               print_token(exp->tokens[*exp_idx]), exp->expr_pos[*exp_idx]);
        ++(*exp_idx);

        op_exp = exp_repeat_peek(exp, *exp_idx);
        if (op_exp && (exp->tokens[op_exp] == LYXP_TOKEN_OPERATOR_COMP)
                && ((exp->expr[exp->expr_pos[op_exp]] == '=') || (exp->expr[exp->expr_pos[op_exp]] == '!'))) {
            /* there is another operator */
            exp_repeat_pop(exp, *exp_idx);
        } else {
            op_exp = 0;
        }

        if (!set) {
            if (eval_relational_expr(exp, exp_idx, cur_node, NULL, when_must_eval)) {
                return -1;
            }
            continue;
        }

        set_fill_set(&set2, &orig_set, ctx);
        if (eval_relational_expr(exp, exp_idx, cur_node, &set2, when_must_eval)) {
            lyxp_set_cast(&orig_set, LYXP_SET_EMPTY, cur_node, when_must_eval);
            lyxp_set_cast(&set2, LYXP_SET_EMPTY, cur_node, when_must_eval);
            return -1;
        }

        /* eval */
        moveto_op_comp(set, &set2, &exp->expr[exp->expr_pos[this_op]], cur_node, when_must_eval);
    }

    lyxp_set_cast(&orig_set, LYXP_SET_EMPTY, cur_node, when_must_eval);
    lyxp_set_cast(&set2, LYXP_SET_EMPTY, cur_node, when_must_eval);
    return EXIT_SUCCESS;
}

/**
 * @brief Evaluate AndExpr. Logs directly on error.
 *
 * [11] AndExpr ::= EqualityExpr | AndExpr 'and' EqualityExpr
 *
 * @param[in] exp Parsed XPath expression.
 * @param[in] exp_idx Position in the expression \p exp.
 * @param[in] cur_node Start node for the expression \p exp.
 * @param[in,out] set Context and result set. On NULL the rule is only parsed.
 * @param[in] when_must_eval Whether to apply data node access restrictions defined for 'when' and 'must' evaluation.
 *
 * @return EXIT_SUCCESS on success, -1 on error.
 */
static int
eval_and_expr(struct lyxp_expr *exp, uint16_t *exp_idx, struct lyd_node *cur_node, struct lyxp_set *set,
              int when_must_eval)
{
    int is_false = 0;
    uint16_t op_exp;
    struct lyxp_set orig_set;
    struct ly_ctx *ctx;

    ctx = cur_node->schema->module->ctx;

    orig_set.type = LYXP_SET_EMPTY;

    op_exp = exp_repeat_peek(exp, *exp_idx);
    if (op_exp && (exp->tokens[op_exp] == LYXP_TOKEN_OPERATOR_LOG) && (exp->tok_len[op_exp] == 3)) {
        /* there is an operator */
        exp_repeat_pop(exp, *exp_idx);
        set_fill_set(&orig_set, set, ctx);
    } else {
        op_exp = 0;
    }

    /* EqualityExpr */
    if (eval_equality_expr(exp, exp_idx, cur_node, set, when_must_eval)) {
        lyxp_set_cast(&orig_set, LYXP_SET_EMPTY, cur_node, when_must_eval);
        return -1;
    }

    /* cast to boolean, we know that will be the final result */
    if (op_exp) {
        lyxp_set_cast(set, LYXP_SET_BOOLEAN, cur_node, when_must_eval);
        if (!set->value.bool) {
            is_false = 1;
        }
    }

    /* ('and' EqualityExpr)* */
    while (op_exp) {
        LOGDBG("XPATH: %-27s %s %s[%u]", __func__, (!set || !set->value.bool ? "skipped" : "parsed"),
               print_token(exp->tokens[*exp_idx]), exp->expr_pos[*exp_idx]);
        ++(*exp_idx);

        op_exp = exp_repeat_peek(exp, *exp_idx);
        if (op_exp && (exp->tokens[op_exp] == LYXP_TOKEN_OPERATOR_LOG) && (exp->tok_len[op_exp] == 3)) {
            /* there is another operator */
            exp_repeat_pop(exp, *exp_idx);
        } else {
            op_exp = 0;
        }

        /* lazy evaluation */
        if (is_false) {
            continue;
        }

        set_fill_set(set, &orig_set, ctx);
        if (eval_equality_expr(exp, exp_idx, cur_node, set, when_must_eval)) {
            lyxp_set_cast(&orig_set, LYXP_SET_EMPTY, cur_node, when_must_eval);
            return -1;
        }

        /* eval - just get boolean value actually */
        lyxp_set_cast(set, LYXP_SET_BOOLEAN, cur_node, when_must_eval);
        if (!set->value.bool) {
            is_false = 1;
        }
    }

    lyxp_set_cast(&orig_set, LYXP_SET_EMPTY, cur_node, when_must_eval);
    return EXIT_SUCCESS;
}

/**
 * @brief Evaluate Expr. Logs directly on error.
 *
 * [10] Expr ::= AndExpr | Expr 'or' AndExpr
 *
 * @param[in] exp Parsed XPath expression.
 * @param[in] exp_idx Position in the expression \p exp.
 * @param[in] cur_node Start node for the expression \p exp.
 * @param[in,out] set Context and result set. On NULL the rule is only parsed.
 * @param[in] when_must_eval Whether to apply data node access restrictions defined for 'when' and 'must' evaluation.
 *
 * @return EXIT_SUCCESS on success, -1 on error.
 */
static int
eval_expr(struct lyxp_expr *exp, uint16_t *exp_idx, struct lyd_node *cur_node, struct lyxp_set *set, int when_must_eval)
{
    int is_true = 0;
    uint16_t op_exp;
    struct lyxp_set orig_set;
    struct ly_ctx *ctx;

    ctx = cur_node->schema->module->ctx;

    orig_set.type = LYXP_SET_EMPTY;

    op_exp = exp_repeat_peek(exp, *exp_idx);
    if (op_exp && (exp->tokens[op_exp] == LYXP_TOKEN_OPERATOR_LOG) && (exp->tok_len[op_exp] == 2)) {
        /* there is an operator */
        exp_repeat_pop(exp, *exp_idx);
        set_fill_set(&orig_set, set, ctx);
    } else {
        op_exp = 0;
    }

    /* AndExpr */
    if (eval_and_expr(exp, exp_idx, cur_node, set, when_must_eval)) {
        lyxp_set_cast(&orig_set, LYXP_SET_EMPTY, cur_node, when_must_eval);
        return -1;
    }

    /* cast to boolean, we know that will be the final result */
    if (op_exp) {
        lyxp_set_cast(set, LYXP_SET_BOOLEAN, cur_node, when_must_eval);
        if (set->value.bool) {
            is_true = 1;
        }
    }

    /* ('or' AndExpr)* */
    while (op_exp) {
        LOGDBG("XPATH: %-27s %s %s[%u]", __func__, (!set || set->value.bool ? "skipped" : "parsed"),
               print_token(exp->tokens[*exp_idx]), exp->expr_pos[*exp_idx]);
        ++(*exp_idx);

        op_exp = exp_repeat_peek(exp, *exp_idx);
        if (op_exp && (exp->tokens[op_exp] == LYXP_TOKEN_OPERATOR_LOG) && (exp->tok_len[op_exp] == 2)) {
            /* there is another operator */
            exp_repeat_pop(exp, *exp_idx);
        } else {
            op_exp = 0;
        }

        /* lazy evaluation */
        if (is_true) {
            continue;
        }

        set_fill_set(set, &orig_set, ctx);
        if (eval_and_expr(exp, exp_idx, cur_node, set, when_must_eval)) {
            lyxp_set_cast(&orig_set, LYXP_SET_EMPTY, cur_node, when_must_eval);
            return -1;
        }

        /* eval - just get boolean value actually */
        lyxp_set_cast(set, LYXP_SET_BOOLEAN, cur_node, when_must_eval);
        if (set->value.bool) {
            is_true = 1;
        }
    }

    lyxp_set_cast(&orig_set, LYXP_SET_EMPTY, cur_node, when_must_eval);
    return EXIT_SUCCESS;
}

int
lyxp_eval(const char *expr, const struct lyd_node *cur_node, struct lyxp_set *set, int when_must_eval)
{
    struct lyxp_expr *exp;
    uint16_t exp_idx;
    int rc = -1;

    if (!expr || !cur_node || !set) {
        ly_errno = LY_EINVAL;
        return EXIT_FAILURE;
    }

    exp = parse_expr(expr);
    if (exp) {
        exp_idx = 0;
        rc = reparse_expr(exp, &exp_idx);
        if (!rc && (exp->used > exp_idx)) {
            LOGVAL(LYE_XPATH_INTOK, LY_VLOG_NONE, NULL, "Unknown", &exp->expr[exp->expr_pos[exp_idx]]);
            LOGVAL(LYE_SPEC, LY_VLOG_NONE, NULL, "Unparsed characters \"%s\" left at the end of an XPath expression.",
                   &exp->expr[exp->expr_pos[exp_idx]]);
            rc = -1;
        }
        if (rc) {
            exp_free(exp);
        }
    }
    if (!rc && exp) {
        print_expr_struct_debug(exp);

        exp_idx = 0;
        lyxp_set_cast(set, LYXP_SET_EMPTY, cur_node, when_must_eval);
        set_insert_node(set, (struct lyd_node *)cur_node, LYXP_NODE_ELEM, 0);
        rc = eval_expr(exp, &exp_idx, (struct lyd_node *)cur_node, set, when_must_eval);

        exp_free(exp);
    }

    if (exp && rc) {
        LOGPATH(LY_VLOG_LYD, cur_node);
    }

    return rc;
}

int
lyxp_syntax_check(const char *expr)
{
    struct lyxp_expr *exp;
    uint16_t exp_idx;
    int rc = -1;

    if (!expr) {
        ly_errno = LY_EINVAL;
        return -1;
    }

    exp = parse_expr(expr);
    if (exp) {
        exp_idx = 0;
        rc = reparse_expr(exp, &exp_idx);
        if (!rc && (exp->used > exp_idx)) {
            LOGVAL(LYE_XPATH_INTOK, LY_VLOG_NONE, NULL, "Unknown", &exp->expr[exp->expr_pos[exp_idx]]);
            LOGVAL(LYE_SPEC, LY_VLOG_NONE, NULL, "Unparsed characters \"%s\" left at the end of an XPath expression.",
                   &exp->expr[exp->expr_pos[exp_idx]]);
            rc = -1;
        }
        exp_free(exp);
    }

    return rc;
}

void xml_print_node(struct lyout *out, int level, struct lyd_node *node, int toplevel);

void
lyxp_set_print_xml(FILE *f, struct lyxp_set *set)
{
    uint16_t i;
    char *str_num;
    struct lyout out;

    out.type = LYOUT_STREAM;
    out.method.f = f;

    switch (set->type) {
    case LYXP_SET_EMPTY:
        ly_print(&out, "Empty XPath set\n\n");
        break;
    case LYXP_SET_BOOLEAN:
        ly_print(&out, "Boolean XPath set:\n");
        ly_print(&out, "%s\n\n", set->value.bool ? "true" : "false");
        break;
    case LYXP_SET_STRING:
        ly_print(&out, "String XPath set:\n");
        ly_print(&out, "\"%s\"\n\n", set->value.str);
        break;
    case LYXP_SET_NUMBER:
        ly_print(&out, "Number XPath set:\n");

        if (isnan(set->value.num)) {
            str_num = strdup("NaN");
        } else if ((set->value.num == 0) || (set->value.num == -0)) {
            str_num = strdup("0");
        } else if (isinf(set->value.num) && !signbit(set->value.num)) {
            str_num = strdup("Infinity");
        } else if (isinf(set->value.num) && signbit(set->value.num)) {
            str_num = strdup("-Infinity");
        } else if ((long long)set->value.num == set->value.num) {
            if (asprintf(&str_num, "%lld", (long long)set->value.num) == -1) {
                str_num = NULL;
            }
        } else {
            if (asprintf(&str_num, "%03.1Lf", set->value.num) == -1) {
                str_num = NULL;
            }
        }
        if (!str_num) {
            LOGMEM;
            return;
        }
        ly_print(&out, "%s\n\n", str_num);
        free(str_num);
        break;
    case LYXP_SET_NODE_SET:
        ly_print(&out, "Node XPath set:\n");

        for (i = 0; i < set->used; ++i) {
            ly_print(&out, "%d. ", i + 1);
            switch (set->node_type[i]) {
            case LYXP_NODE_ROOT_ALL:
                ly_print(&out, "ROOT all\n\n");
                break;
            case LYXP_NODE_ROOT_CONFIG:
                ly_print(&out, "ROOT config\n\n");
                break;
            case LYXP_NODE_ROOT_STATE:
                ly_print(&out, "ROOT state\n\n");
                break;
            case LYXP_NODE_ROOT_NOTIF:
                ly_print(&out, "ROOT notification \"%s\"\n\n", set->value.nodes[i]->schema->name);
                break;
            case LYXP_NODE_ROOT_RPC:
                ly_print(&out, "ROOT rpc \"%s\"\n\n", set->value.nodes[i]->schema->name);
                break;
            case LYXP_NODE_ROOT_OUTPUT:
                ly_print(&out, "ROOT output of rpc \"%s\"\n\n", set->value.nodes[i]->schema->name);
                break;
            case LYXP_NODE_ELEM:
                ly_print(&out, "ELEM \"%s\"\n", set->value.nodes[i]->schema->name);
                xml_print_node(&out, 1, set->value.nodes[i], 1);
                ly_print(&out, "\n");
                break;
            case LYXP_NODE_TEXT:
                ly_print(&out, "TEXT \"%s\"\n\n", ((struct lyd_node_leaf_list *)set->value.nodes[i])->value_str);
                break;
            case LYXP_NODE_ATTR:
                ly_print(&out, "ATTR \"%s\" = \"%s\"\n\n", set->value.attrs[i]->name, set->value.attrs[i]->value);
                break;
            }
        }
        break;
    }
}

void
lyxp_set_cast(struct lyxp_set *set, enum lyxp_set_type target, const struct lyd_node *cur_node, int when_must_eval)
{
    char *str_num;
    long double num;
    const char *str;
    struct ly_ctx *ctx;

    if (!set || (set->type == target)) {
        return;
    }

    /* it's not possible to convert anything into a node set */
    if (target == LYXP_SET_NODE_SET) {
        LOGINT;
        return;
    }

    ctx = cur_node->schema->module->ctx;

    /* to STRING */
    if ((target == LYXP_SET_STRING) || ((target == LYXP_SET_NUMBER)
            && ((set->type == LYXP_SET_NODE_SET) || (set->type == LYXP_SET_EMPTY)))) {
        switch (set->type) {
        case LYXP_SET_NUMBER:
            if (isnan(set->value.num)) {
                set->value.str = lydict_insert(ctx, "NaN", 0);
            } else if ((set->value.num == 0) || (set->value.num == -0)) {
                set->value.str = lydict_insert(ctx, "0", 0);
            } else if (isinf(set->value.num) && !signbit(set->value.num)) {
                set->value.str = lydict_insert(ctx, "Infinity", 0);
            } else if (isinf(set->value.num) && signbit(set->value.num)) {
                set->value.str = lydict_insert(ctx, "-Infinity", 0);
            } else if ((long long)set->value.num == set->value.num) {
                if (asprintf(&str_num, "%lld", (long long)set->value.num) == -1) {
                    LOGMEM;
                    return;
                }
                set->value.str = lydict_insert_zc(ctx, str_num);
            } else {
                if (asprintf(&str_num, "%03.1Lf", set->value.num) == -1) {
                    LOGMEM;
                    return;
                }
                set->value.str = lydict_insert_zc(ctx, str_num);
            }
            break;
        case LYXP_SET_BOOLEAN:
            if (set->value.bool) {
                set->value.str = lydict_insert(ctx, "true", 0);
            } else {
                set->value.str = lydict_insert(ctx, "false", 0);
            }
            break;
        case LYXP_SET_NODE_SET:
            assert(set->used);

            str = cast_node_set_to_string(set, (struct lyd_node *)cur_node, when_must_eval);
            free(set->value.nodes);
            free(set->node_type);
            set->value.str = str;
            break;
        case LYXP_SET_EMPTY:
            set->value.str = lydict_insert(ctx, "", 0);
            break;
        default:
            LOGINT;
            break;
        }
        set->type = LYXP_SET_STRING;
    }

    /* to NUMBER */
    if (target == LYXP_SET_NUMBER) {
        switch (set->type) {
        case LYXP_SET_STRING:
            num = cast_string_to_number(set->value.str);
            lydict_remove(ctx, set->value.str);
            set->value.num = num;
            break;
        case LYXP_SET_BOOLEAN:
            if (set->value.bool) {
                set->value.num = 1;
            } else {
                set->value.num = 0;
            }
            break;
        default:
            LOGINT;
            break;
        }
        set->type = LYXP_SET_NUMBER;
    }

    /* to BOOLEAN */
    if (target == LYXP_SET_BOOLEAN) {
        switch (set->type) {
        case LYXP_SET_NUMBER:
            if ((set->value.num == 0) || (set->value.num == -0) || isnan(set->value.num)) {
                set->value.bool = 0;
            } else {
                set->value.bool = 1;
            }
            break;
        case LYXP_SET_STRING:
            if (set->value.str[0]) {
                set->value.bool = 1;
            } else {
                set->value.bool = 0;
            }
            break;
        case LYXP_SET_NODE_SET:
            free(set->value.nodes);
            free(set->node_type);

            assert(set->used);
            set->value.bool = 1;
            break;
        case LYXP_SET_EMPTY:
            set->value.bool = 0;
            break;
        default:
            LOGINT;
            break;
        }
        set->type = LYXP_SET_BOOLEAN;
    }

    /* to EMPTY */
    if (target == LYXP_SET_EMPTY) {
        switch (set->type) {
        case LYXP_SET_NUMBER:
        case LYXP_SET_BOOLEAN:
            /* nothing to do */
            break;
        case LYXP_SET_STRING:
            lydict_remove(ctx, set->value.str);
            break;
        case LYXP_SET_NODE_SET:
            free(set->value.nodes);
            free(set->node_type);
            break;
        default:
            LOGINT;
            break;
        }
        set->type = LYXP_SET_EMPTY;
    }
}

void
lyxp_set_free(struct lyxp_set *set, struct ly_ctx *ctx)
{
    if (!set) {
        return;
    }

    if (set->type == LYXP_SET_NODE_SET) {
        free(set->value.nodes);
        free(set->node_type);
    } else if (set->type == LYXP_SET_STRING) {
        lydict_remove(ctx, set->value.str);
    }
    free(set);
}<|MERGE_RESOLUTION|>--- conflicted
+++ resolved
@@ -2111,13 +2111,8 @@
  * @return EXIT_SUCCESS on success, -1 on error.
  */
 static int
-<<<<<<< HEAD
 xpath_boolean(struct lyxp_set **args, uint16_t arg_count, struct lyd_node *cur_node, struct lyxp_set *set,
-              int when_must_eval, uint32_t line)
-=======
-xpath_boolean(struct lyxp_set *args, uint16_t arg_count, struct lyd_node *cur_node, struct lyxp_set *set,
               int when_must_eval)
->>>>>>> 48464ed9
 {
     struct ly_ctx *ctx;
 
@@ -2147,13 +2142,8 @@
  * @return EXIT_SUCCESS on success, -1 on error.
  */
 static int
-<<<<<<< HEAD
 xpath_ceiling(struct lyxp_set **args, uint16_t arg_count, struct lyd_node *cur_node, struct lyxp_set *set,
-              int when_must_eval, uint32_t line)
-=======
-xpath_ceiling(struct lyxp_set *args, uint16_t arg_count, struct lyd_node *cur_node, struct lyxp_set *set,
               int when_must_eval)
->>>>>>> 48464ed9
 {
     struct ly_ctx *ctx;
 
@@ -2187,13 +2177,8 @@
  * @return EXIT_SUCCESS on success, -1 on error.
  */
 static int
-<<<<<<< HEAD
 xpath_concat(struct lyxp_set **args, uint16_t arg_count, struct lyd_node *cur_node, struct lyxp_set *set,
-             int when_must_eval, uint32_t line)
-=======
-xpath_concat(struct lyxp_set *args, uint16_t arg_count, struct lyd_node *cur_node, struct lyxp_set *set,
              int when_must_eval)
->>>>>>> 48464ed9
 {
     uint16_t i;
     char *str = NULL;
@@ -2241,13 +2226,8 @@
  * @return EXIT_SUCCESS on success, -1 on error.
  */
 static int
-<<<<<<< HEAD
 xpath_contains(struct lyxp_set **args, uint16_t arg_count, struct lyd_node *cur_node, struct lyxp_set *set,
-               int when_must_eval, uint32_t line)
-=======
-xpath_contains(struct lyxp_set *args, uint16_t arg_count, struct lyd_node *cur_node, struct lyxp_set *set,
                int when_must_eval)
->>>>>>> 48464ed9
 {
     struct ly_ctx *ctx;
 
@@ -2283,13 +2263,8 @@
  * @return EXIT_SUCCESS on success, -1 on error.
  */
 static int
-<<<<<<< HEAD
 xpath_count(struct lyxp_set **args, uint16_t arg_count, struct lyd_node *cur_node, struct lyxp_set *set,
-            int UNUSED(when_must_eval), uint32_t line)
-=======
-xpath_count(struct lyxp_set *args, uint16_t arg_count, struct lyd_node *cur_node, struct lyxp_set *set,
             int UNUSED(when_must_eval))
->>>>>>> 48464ed9
 {
     struct ly_ctx *ctx;
 
@@ -2305,13 +2280,8 @@
         return EXIT_SUCCESS;
     }
 
-<<<<<<< HEAD
     if (args[0]->type != LYXP_SET_NODE_SET) {
-        LOGVAL(LYE_XPATH_INARGTYPE, line, 0, NULL, 1, print_set_type(args[0]), "count(node-set)");
-=======
-    if (args->type != LYXP_SET_NODE_SET) {
-        LOGVAL(LYE_XPATH_INARGTYPE, LY_VLOG_NONE, NULL, 1, print_set_type(args), "count(node-set)");
->>>>>>> 48464ed9
+        LOGVAL(LYE_XPATH_INARGTYPE, LY_VLOG_NONE, NULL, 1, print_set_type(args[0]), "count(node-set)");
         return -1;
     }
 
@@ -2332,13 +2302,8 @@
  * @return EXIT_SUCCESS on success, -1 on error.
  */
 static int
-<<<<<<< HEAD
 xpath_current(struct lyxp_set **args, uint16_t arg_count, struct lyd_node *cur_node, struct lyxp_set *set,
-              int when_must_eval, uint32_t line)
-=======
-xpath_current(struct lyxp_set *args, uint16_t arg_count, struct lyd_node *cur_node, struct lyxp_set *set,
               int when_must_eval)
->>>>>>> 48464ed9
 {
     if (arg_count || args) {
         LOGVAL(LYE_XPATH_INARGCOUNT, LY_VLOG_NONE, NULL, arg_count, "current()");
@@ -2363,13 +2328,8 @@
  * @return EXIT_SUCCESS on success, -1 on error.
  */
 static int
-<<<<<<< HEAD
 xpath_false(struct lyxp_set **args, uint16_t arg_count, struct lyd_node *cur_node, struct lyxp_set *set,
-            int UNUSED(when_must_eval), uint32_t line)
-=======
-xpath_false(struct lyxp_set *args, uint16_t arg_count, struct lyd_node *cur_node, struct lyxp_set *set,
             int UNUSED(when_must_eval))
->>>>>>> 48464ed9
 {
     struct ly_ctx *ctx;
 
@@ -2397,13 +2357,8 @@
  * @return EXIT_SUCCESS on success, -1 on error.
  */
 static int
-<<<<<<< HEAD
 xpath_floor(struct lyxp_set **args, uint16_t arg_count, struct lyd_node *cur_node, struct lyxp_set *set,
-            int when_must_eval, uint32_t line)
-=======
-xpath_floor(struct lyxp_set *args, uint16_t arg_count, struct lyd_node *cur_node, struct lyxp_set *set,
             int when_must_eval)
->>>>>>> 48464ed9
 {
     struct ly_ctx *ctx;
 
@@ -2435,13 +2390,8 @@
  * @return EXIT_SUCCESS on success, -1 on error.
  */
 static int
-<<<<<<< HEAD
 xpath_lang(struct lyxp_set **args, uint16_t arg_count, struct lyd_node *cur_node, struct lyxp_set *set,
-           int when_must_eval, uint32_t line)
-=======
-xpath_lang(struct lyxp_set *args, uint16_t arg_count, struct lyd_node *cur_node, struct lyxp_set *set,
            int when_must_eval)
->>>>>>> 48464ed9
 {
     struct lyd_node *node;
     struct lyd_attr *attr = NULL;
@@ -2521,13 +2471,8 @@
  * @return EXIT_SUCCESS on success, -1 on error.
  */
 static int
-<<<<<<< HEAD
 xpath_last(struct lyxp_set **args, uint16_t arg_count, struct lyd_node *cur_node, struct lyxp_set *set,
-           int UNUSED(when_must_eval), uint32_t line)
-=======
-xpath_last(struct lyxp_set *args, uint16_t arg_count, struct lyd_node *cur_node, struct lyxp_set *set,
            int UNUSED(when_must_eval))
->>>>>>> 48464ed9
 {
     struct ly_ctx *ctx;
 
@@ -2564,13 +2509,8 @@
  * @return EXIT_SUCCESS on success, -1 on error.
  */
 static int
-<<<<<<< HEAD
 xpath_local_name(struct lyxp_set **args, uint16_t arg_count, struct lyd_node *cur_node, struct lyxp_set *set,
-                 int UNUSED(when_must_eval), uint32_t line)
-=======
-xpath_local_name(struct lyxp_set *args, uint16_t arg_count, struct lyd_node *cur_node, struct lyxp_set *set,
                  int UNUSED(when_must_eval))
->>>>>>> 48464ed9
 {
     struct lyd_node *node;
     enum lyxp_node_type type;
@@ -2588,13 +2528,8 @@
             set_fill_string(set, "", 0, ctx);
             return EXIT_SUCCESS;
         }
-<<<<<<< HEAD
         if (args[0]->type != LYXP_SET_NODE_SET) {
-            LOGVAL(LYE_XPATH_INARGTYPE, line, 0, NULL, 1, print_set_type(args[0]), "local-name(node-set?)");
-=======
-        if (args->type != LYXP_SET_NODE_SET) {
-            LOGVAL(LYE_XPATH_INARGTYPE, LY_VLOG_NONE, NULL, 1, print_set_type(args), "local-name(node-set?)");
->>>>>>> 48464ed9
+            LOGVAL(LYE_XPATH_INARGTYPE, LY_VLOG_NONE, NULL, 1, print_set_type(args[0]), "local-name(node-set?)");
             return -1;
         }
 
@@ -2653,13 +2588,8 @@
  * @return EXIT_SUCCESS on success, -1 on error.
  */
 static int
-<<<<<<< HEAD
 xpath_namespace_uri(struct lyxp_set **args, uint16_t arg_count, struct lyd_node *cur_node, struct lyxp_set *set,
-                    int UNUSED(when_must_eval), uint32_t line)
-=======
-xpath_namespace_uri(struct lyxp_set *args, uint16_t arg_count, struct lyd_node *cur_node, struct lyxp_set *set,
                     int UNUSED(when_must_eval))
->>>>>>> 48464ed9
 {
     struct lyd_node *node;
     struct lys_module *module;
@@ -2678,13 +2608,8 @@
             set_fill_string(set, "", 0, ctx);
             return EXIT_SUCCESS;
         }
-<<<<<<< HEAD
         if (args[0]->type != LYXP_SET_NODE_SET) {
-            LOGVAL(LYE_XPATH_INARGTYPE, line, 0, NULL, 1, print_set_type(args[0]), "namespace-uri(node-set?)");
-=======
-        if (args->type != LYXP_SET_NODE_SET) {
-            LOGVAL(LYE_XPATH_INARGTYPE, LY_VLOG_NONE, NULL, 1, print_set_type(args), "namespace-uri(node-set?)");
->>>>>>> 48464ed9
+            LOGVAL(LYE_XPATH_INARGTYPE, LY_VLOG_NONE, NULL, 1, print_set_type(args[0]), "namespace-uri(node-set?)");
             return -1;
         }
 
@@ -2750,13 +2675,8 @@
  * @return EXIT_SUCCESS on success, -1 on error.
  */
 static int
-<<<<<<< HEAD
 xpath_node(struct lyxp_set **args, uint16_t arg_count, struct lyd_node *cur_node, struct lyxp_set *set,
-           int when_must_eval, uint32_t line)
-=======
-xpath_node(struct lyxp_set *args, uint16_t arg_count, struct lyd_node *cur_node, struct lyxp_set *set,
            int when_must_eval)
->>>>>>> 48464ed9
 {
     if (arg_count || args) {
         LOGVAL(LYE_XPATH_INARGCOUNT, LY_VLOG_NONE, NULL, arg_count, "node()");
@@ -2783,13 +2703,8 @@
  * @return EXIT_SUCCESS on success, -1 on error.
  */
 static int
-<<<<<<< HEAD
 xpath_normalize_space(struct lyxp_set **args, uint16_t arg_count, struct lyd_node *cur_node, struct lyxp_set *set,
-                      int when_must_eval, uint32_t line)
-=======
-xpath_normalize_space(struct lyxp_set *args, uint16_t arg_count, struct lyd_node *cur_node, struct lyxp_set *set,
                       int when_must_eval)
->>>>>>> 48464ed9
 {
     uint16_t i, new_used;
     char *new;
@@ -2880,13 +2795,8 @@
  * @return EXIT_SUCCESS on success, -1 on error.
  */
 static int
-<<<<<<< HEAD
 xpath_not(struct lyxp_set **args, uint16_t arg_count, struct lyd_node *cur_node, struct lyxp_set *set,
-          int when_must_eval, uint32_t line)
-=======
-xpath_not(struct lyxp_set *args, uint16_t arg_count, struct lyd_node *cur_node, struct lyxp_set *set,
           int when_must_eval)
->>>>>>> 48464ed9
 {
     struct ly_ctx *ctx;
 
@@ -2920,13 +2830,8 @@
  * @return EXIT_SUCCESS on success, -1 on error.
  */
 static int
-<<<<<<< HEAD
 xpath_number(struct lyxp_set **args, uint16_t arg_count, struct lyd_node *cur_node, struct lyxp_set *set,
-             int when_must_eval, uint32_t line)
-=======
-xpath_number(struct lyxp_set *args, uint16_t arg_count, struct lyd_node *cur_node, struct lyxp_set *set,
              int when_must_eval)
->>>>>>> 48464ed9
 {
     struct ly_ctx *ctx;
 
@@ -2960,13 +2865,8 @@
  * @return EXIT_SUCCESS on success, -1 on error.
  */
 static int
-<<<<<<< HEAD
 xpath_position(struct lyxp_set **args, uint16_t arg_count, struct lyd_node *cur_node, struct lyxp_set *set,
-               int UNUSED(when_must_eval), uint32_t line)
-=======
-xpath_position(struct lyxp_set *args, uint16_t arg_count, struct lyd_node *cur_node, struct lyxp_set *set,
                int UNUSED(when_must_eval))
->>>>>>> 48464ed9
 {
     struct ly_ctx *ctx;
 
@@ -3004,13 +2904,8 @@
  * @return EXIT_SUCCESS on success, -1 on error.
  */
 static int
-<<<<<<< HEAD
 xpath_round(struct lyxp_set **args, uint16_t arg_count, struct lyd_node *cur_node, struct lyxp_set *set,
-            int when_must_eval, uint32_t line)
-=======
-xpath_round(struct lyxp_set *args, uint16_t arg_count, struct lyd_node *cur_node, struct lyxp_set *set,
             int when_must_eval)
->>>>>>> 48464ed9
 {
     struct ly_ctx *ctx;
 
@@ -3027,13 +2922,8 @@
     if ((args[0]->value.num == -0) || ((args[0]->value.num < 0) && (args[0]->value.num >= -0.5))) {
         set_fill_number(set, -0, ctx);
     } else {
-<<<<<<< HEAD
         args[0]->value.num += 0.5;
-        if (xpath_floor(args, 1, cur_node, args[0], when_must_eval, line)) {
-=======
-        args->value.num += 0.5;
-        if (xpath_floor(args, 1, cur_node, args, when_must_eval)) {
->>>>>>> 48464ed9
+        if (xpath_floor(args, 1, cur_node, args[0], when_must_eval)) {
             return -1;
         }
         set_fill_number(set, args[0]->value.num, ctx);
@@ -3056,13 +2946,8 @@
  * @return EXIT_SUCCESS on success, -1 on error.
  */
 static int
-<<<<<<< HEAD
 xpath_starts_with(struct lyxp_set **args, uint16_t arg_count, struct lyd_node *cur_node, struct lyxp_set *set,
-                  int when_must_eval, uint32_t line)
-=======
-xpath_starts_with(struct lyxp_set *args, uint16_t arg_count, struct lyd_node *cur_node, struct lyxp_set *set,
                   int when_must_eval)
->>>>>>> 48464ed9
 {
     struct ly_ctx *ctx;
 
@@ -3098,13 +2983,8 @@
  * @return EXIT_SUCCESS on success, -1 on error.
  */
 static int
-<<<<<<< HEAD
 xpath_string(struct lyxp_set **args, uint16_t arg_count, struct lyd_node *cur_node, struct lyxp_set *set,
-             int when_must_eval, uint32_t line)
-=======
-xpath_string(struct lyxp_set *args, uint16_t arg_count, struct lyd_node *cur_node, struct lyxp_set *set,
              int when_must_eval)
->>>>>>> 48464ed9
 {
     struct ly_ctx *ctx;
 
@@ -3138,13 +3018,8 @@
  * @return EXIT_SUCCESS on success, -1 on error.
  */
 static int
-<<<<<<< HEAD
 xpath_string_length(struct lyxp_set **args, uint16_t arg_count, struct lyd_node *cur_node, struct lyxp_set *set,
-                    int when_must_eval, uint32_t line)
-=======
-xpath_string_length(struct lyxp_set *args, uint16_t arg_count, struct lyd_node *cur_node, struct lyxp_set *set,
                     int when_must_eval)
->>>>>>> 48464ed9
 {
     struct ly_ctx *ctx;
 
@@ -3182,13 +3057,8 @@
  * @return EXIT_SUCCESS on success, -1 on error.
  */
 static int
-<<<<<<< HEAD
 xpath_substring(struct lyxp_set **args, uint16_t arg_count, struct lyd_node *cur_node, struct lyxp_set *set,
-                int when_must_eval, uint32_t line)
-=======
-xpath_substring(struct lyxp_set *args, uint16_t arg_count, struct lyd_node *cur_node, struct lyxp_set *set,
                 int when_must_eval)
->>>>>>> 48464ed9
 {
     int start, len;
     uint16_t str_start, str_len, pos;
@@ -3204,11 +3074,7 @@
     lyxp_set_cast(args[0], LYXP_SET_STRING, cur_node, when_must_eval);
 
     /* start */
-<<<<<<< HEAD
-    if (xpath_round(&args[1], 1, cur_node, args[1], when_must_eval, line)) {
-=======
-    if (xpath_round(&args[1], 1, cur_node, &args[1], when_must_eval)) {
->>>>>>> 48464ed9
+    if (xpath_round(&args[1], 1, cur_node, args[1], when_must_eval)) {
         return -1;
     }
     if (isfinite(args[1]->value.num)) {
@@ -3221,11 +3087,7 @@
 
     /* len */
     if (arg_count == 3) {
-<<<<<<< HEAD
-        if (xpath_round(&args[2], 1, cur_node, args[2], when_must_eval, line)) {
-=======
-        if (xpath_round(&args[2], 1, cur_node, &args[2], when_must_eval)) {
->>>>>>> 48464ed9
+        if (xpath_round(&args[2], 1, cur_node, args[2], when_must_eval)) {
             return -1;
         }
         if (isfinite(args[2]->value.num)) {
@@ -3270,13 +3132,8 @@
  * @return EXIT_SUCCESS on success, -1 on error.
  */
 static int
-<<<<<<< HEAD
 xpath_substring_after(struct lyxp_set **args, uint16_t arg_count, struct lyd_node *cur_node, struct lyxp_set *set,
-                      int when_must_eval, uint32_t line)
-=======
-xpath_substring_after(struct lyxp_set *args, uint16_t arg_count, struct lyd_node *cur_node, struct lyxp_set *set,
                       int when_must_eval)
->>>>>>> 48464ed9
 {
     char *ptr;
     struct ly_ctx *ctx;
@@ -3315,13 +3172,8 @@
  * @return EXIT_SUCCESS on success, -1 on error.
  */
 static int
-<<<<<<< HEAD
 xpath_substring_before(struct lyxp_set **args, uint16_t arg_count, struct lyd_node *cur_node, struct lyxp_set *set,
-                       int when_must_eval, uint32_t line)
-=======
-xpath_substring_before(struct lyxp_set *args, uint16_t arg_count, struct lyd_node *cur_node, struct lyxp_set *set,
                        int when_must_eval)
->>>>>>> 48464ed9
 {
     char *ptr;
     struct ly_ctx *ctx;
@@ -3359,13 +3211,8 @@
  * @return EXIT_SUCCESS on success, -1 on error.
  */
 static int
-<<<<<<< HEAD
 xpath_sum(struct lyxp_set **args, uint16_t arg_count, struct lyd_node *cur_node, struct lyxp_set *set,
-          int when_must_eval, uint32_t line)
-=======
-xpath_sum(struct lyxp_set *args, uint16_t arg_count, struct lyd_node *cur_node, struct lyxp_set *set,
           int when_must_eval)
->>>>>>> 48464ed9
 {
     long double num;
     const char *str;
@@ -3385,13 +3232,8 @@
         return EXIT_SUCCESS;
     }
 
-<<<<<<< HEAD
     if (args[0]->type != LYXP_SET_NODE_SET) {
-        LOGVAL(LYE_XPATH_INARGTYPE, line, 0, NULL, 1, print_set_type(args[0]), "sum(node-set)");
-=======
-    if (args->type != LYXP_SET_NODE_SET) {
-        LOGVAL(LYE_XPATH_INARGTYPE, LY_VLOG_NONE, NULL, 1, print_set_type(args), "sum(node-set)");
->>>>>>> 48464ed9
+        LOGVAL(LYE_XPATH_INARGTYPE, LY_VLOG_NONE, NULL, 1, print_set_type(args[0]), "sum(node-set)");
         return -1;
     }
 
@@ -3440,13 +3282,8 @@
  * @return EXIT_SUCCESS on success, -1 on error.
  */
 static int
-<<<<<<< HEAD
 xpath_text(struct lyxp_set **args, uint16_t arg_count, struct lyd_node *UNUSED(cur_node), struct lyxp_set *set,
-           int UNUSED(when_must_eval), uint32_t line)
-=======
-xpath_text(struct lyxp_set *args, uint16_t arg_count, struct lyd_node *UNUSED(cur_node), struct lyxp_set *set,
            int UNUSED(when_must_eval))
->>>>>>> 48464ed9
 {
     uint16_t i;
 
@@ -3503,13 +3340,8 @@
  * @return EXIT_SUCCESS on success, -1 on error.
  */
 static int
-<<<<<<< HEAD
 xpath_translate(struct lyxp_set **args, uint16_t arg_count, struct lyd_node *cur_node, struct lyxp_set *set,
-                int when_must_eval, uint32_t line)
-=======
-xpath_translate(struct lyxp_set *args, uint16_t arg_count, struct lyd_node *cur_node, struct lyxp_set *set,
                 int when_must_eval)
->>>>>>> 48464ed9
 {
     uint16_t i, j, new_used;
     char *new;
@@ -3590,13 +3422,8 @@
  * @return EXIT_SUCCESS on success, -1 on error.
  */
 static int
-<<<<<<< HEAD
 xpath_true(struct lyxp_set **args, uint16_t arg_count, struct lyd_node *cur_node, struct lyxp_set *set,
-           int UNUSED(when_must_eval), uint32_t line)
-=======
-xpath_true(struct lyxp_set *args, uint16_t arg_count, struct lyd_node *cur_node, struct lyxp_set *set,
            int UNUSED(when_must_eval))
->>>>>>> 48464ed9
 {
     struct ly_ctx *ctx;
 
@@ -5618,11 +5445,7 @@
                    int when_must_eval)
 {
     int rc = EXIT_FAILURE;
-<<<<<<< HEAD
-    int (*xpath_func)(struct lyxp_set **, uint16_t, struct lyd_node *, struct lyxp_set *, int, uint32_t) = NULL;
-=======
-    int (*xpath_func)(struct lyxp_set *, uint16_t, struct lyd_node *, struct lyxp_set *, int) = NULL;
->>>>>>> 48464ed9
+    int (*xpath_func)(struct lyxp_set **, uint16_t, struct lyd_node *, struct lyxp_set *, int) = NULL;
     uint16_t arg_count = 0, i;
     struct lyxp_set **args = NULL;
     struct ly_ctx *ctx;
@@ -5753,11 +5576,7 @@
                 goto cleanup;
             }
         }
-<<<<<<< HEAD
-        if ((rc = eval_expr(exp, exp_idx, cur_node, args[0], when_must_eval, line))) {
-=======
-        if ((rc = eval_expr(exp, exp_idx, cur_node, args, when_must_eval))) {
->>>>>>> 48464ed9
+        if ((rc = eval_expr(exp, exp_idx, cur_node, args[0], when_must_eval))) {
             goto cleanup;
         }
     }
@@ -5778,11 +5597,7 @@
                 goto cleanup;
             }
 
-<<<<<<< HEAD
-            if ((rc = eval_expr(exp, exp_idx, cur_node, args[arg_count - 1], when_must_eval, line))) {
-=======
-            if ((rc = eval_expr(exp, exp_idx, cur_node, &args[arg_count - 1], when_must_eval))) {
->>>>>>> 48464ed9
+            if ((rc = eval_expr(exp, exp_idx, cur_node, args[arg_count - 1], when_must_eval))) {
                 goto cleanup;
             }
         } else {
