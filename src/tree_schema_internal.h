--- conflicted
+++ resolved
@@ -88,11 +88,7 @@
  * @param[in] value Newly added prefix value (including its location to distinguish collision with itself).
  * @return LY_EEXIST when prefix is already used in the module, LY_SUCCESS otherwise
  */
-<<<<<<< HEAD
-LY_ERR lysp_check_prefix(struct ly_ctx *ctx, uint64_t *line, struct lysp_import *imports, const char *module_prefix, const char **value);
-=======
 LY_ERR lysp_check_prefix(struct lys_parser_ctx *ctx, struct lysp_import *imports, const char *module_prefix, const char **value);
->>>>>>> 042c5ecf
 
 /**
  * @brief Check date string (4DIGIT "-" 2DIGIT "-" 2DIGIT)
@@ -679,6 +675,16 @@
 LY_ERR yang_parse_module(struct lys_parser_ctx *ctx, const char *data, struct lys_module *mod);
 
 /**
+ * @brief Parse module from YIN data.
+ * @param[in] ctx Libyang context.
+ * @param[in] data Input data to be parsed.
+ * @param[in, out] mod Prepared module structure where the parsed information, including the parsed
+ * module structure, will be filled in.
+ * @return LY_ERR value - LY_SUCCESS, LY_EINVAL or LY_EVALID.
+ */
+LY_ERR yin_parse_module(struct ly_ctx *ctx, const char *data, struct lys_module *mod);
+
+/**
  * @brief Make the specific module implemented, use the provided value as flag.
  *
  * @param[in] ctx libyang context to change.
