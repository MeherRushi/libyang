--- conflicted
+++ resolved
@@ -3367,12 +3367,8 @@
         }
     }
 
-<<<<<<< HEAD
     GETVAL(value, yin, "module");
-    return lyp_check_include(module, submodule, value, inc, unres);
-=======
     return lyp_check_include(submodule ? (struct lys_module *)submodule : module, value, inc, unres);
->>>>>>> d6988373
 
 error:
 
@@ -6393,26 +6389,6 @@
         }
     }
 
-<<<<<<< HEAD
-    if (!submodule) {
-        /* update the size of the arrays, they can be smaller due to possible duplicities
-         * found in submodules */
-        if (module->inc_size) {
-            module->inc = ly_realloc(module->inc, module->inc_size * sizeof *module->inc);
-            if (!module->inc) {
-                LOGMEM;
-                goto error;
-            }
-        }
-        if (module->imp_size) {
-            module->imp = ly_realloc(module->imp, module->imp_size * sizeof *module->imp);
-            if (!module->imp) {
-                LOGMEM;
-                goto error;
-            }
-        }
-    }
-
     /* process extension instances */
     LY_TREE_FOR_SAFE(exts.child, next, child) {
         r = lyp_yin_fill_ext(trg, LYEXT_PAR_MODULE, 0, 0, module, child, &trg->ext, trg->ext_size, unres);
@@ -6422,9 +6398,6 @@
         }
     }
 
-
-=======
->>>>>>> d6988373
     /* process data nodes. Start with groupings to allow uses
      * refer to them. Submodule's data nodes are stored in the
      * main module data tree.
