--- conflicted
+++ resolved
@@ -185,11 +185,7 @@
         subvalue->orig_len = value_len;
         options &= ~LYPLG_TYPE_STORE_DYNAMIC;
     } else {
-<<<<<<< HEAD
-        subvalue->original = malloc(value_len);
-=======
         subvalue->original = calloc(1, value_len);
->>>>>>> 07f034f0
         LY_CHECK_ERR_GOTO(!subvalue->original, ret = LY_EMEM, cleanup);
         memcpy(subvalue->original, value, value_len);
         subvalue->orig_len = value_len;
@@ -330,11 +326,7 @@
     ret = orig_val->value.realtype->plugin->duplicate(ctx, &orig_val->value, &dup_val->value);
     LY_CHECK_GOTO(ret, cleanup);
 
-<<<<<<< HEAD
-    dup_val->original = malloc(orig_val->orig_len);
-=======
     dup_val->original = calloc(1, orig_val->orig_len);
->>>>>>> 07f034f0
     LY_CHECK_ERR_GOTO(!dup_val->original, LOGMEM(ctx); ret = LY_EMEM, cleanup);
     memcpy(dup_val->original, orig_val->original, orig_val->orig_len);
     dup_val->orig_len = orig_val->orig_len;
